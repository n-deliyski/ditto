--- conflicted
+++ resolved
@@ -34,14 +34,9 @@
   web: https://github.com/yufei-cai
 
 yannic_klem:
-<<<<<<< HEAD
   name: Yannic Klem
   email: yannic.klem@bosch.io
   web: https://github.com/Yannic92
-=======
-    name: Yannic Klem
-    email: yannic.klem@bosch.io
-    web: https://github.com/Yannic92
 
 joos_david:
     name: David Joos
@@ -51,5 +46,4 @@
 schwilk_david:
     name: David Schwilk
     email: david.schwilk@bosch.io
-    web: https://github.com/derschwilk
->>>>>>> d342a2e2
+    web: https://github.com/derschwilk