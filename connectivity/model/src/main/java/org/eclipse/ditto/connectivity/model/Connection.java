/*
 * Copyright (c) 2017 Contributors to the Eclipse Foundation
 *
 * See the NOTICE file(s) distributed with this work for additional
 * information regarding copyright ownership.
 *
 * This program and the accompanying materials are made available under the
 * terms of the Eclipse Public License 2.0 which is available at
 * http://www.eclipse.org/legal/epl-2.0
 *
 * SPDX-License-Identifier: EPL-2.0
 */
package org.eclipse.ditto.connectivity.model;

import java.util.List;
import java.util.Map;
import java.util.Objects;
import java.util.Optional;
import java.util.Set;

import javax.annotation.concurrent.Immutable;

import org.eclipse.ditto.base.model.json.FieldType;
import org.eclipse.ditto.base.model.json.JsonSchemaVersion;
import org.eclipse.ditto.base.model.json.Jsonifiable;
import org.eclipse.ditto.json.JsonArray;
import org.eclipse.ditto.json.JsonFactory;
import org.eclipse.ditto.json.JsonField;
import org.eclipse.ditto.json.JsonFieldDefinition;
import org.eclipse.ditto.json.JsonFieldSelector;
import org.eclipse.ditto.json.JsonObject;

/**
 * Represents a connection within the Connectivity service.
 */
@Immutable
public interface Connection extends Jsonifiable.WithFieldSelectorAndPredicate<JsonField> {

    /**
     * Returns the identifier of this {@code Connection}.
     *
     * @return the identifier.
     */
    ConnectionId getId();

    /**
     * Returns the name of this {@code Connection}.
     *
     * @return the name.
     */
    Optional<String> getName();

    /**
     * Returns the connection type of this {@code Connection}.
     *
     * @return the connection type
     */
    ConnectionType getConnectionType();

    /**
     * Returns the persisted/desired ConnectionStatus of this {@code Connection}.
     *
     * @return the persisted ConnectionStatus
     */
    ConnectivityStatus getConnectionStatus();

    /**
     * Returns a list of the sources of this {@code Connection}.
     *
     * @return the sources
     */
    List<Source> getSources();

    /**
     * Returns a list of targets of this {@code Connection}.
     *
     * @return the targets
     */
    List<Target> getTargets();

    /**
     * Return the ssh tunnel if any exist.
     *
     * @return the ssh tunnel or an empty optional.
     * @since 2.0.0
     */
    Optional<SshTunnel> getSshTunnel();

    /**
     * Returns how many clients on different cluster nodes should establish the {@code Connection}.
     * <p>
     * If greater than 1, the connection is created in a HA mode, running on at least 2 cluster nodes.
     * </p>
     *
     * @return the client count.
     */
    int getClientCount();

    /**
     * Returns whether or not failover is enabled for this {@code Connection}.
     *
     * @return {@code true} if failover is enabled, else {@code false}.
     */
    boolean isFailoverEnabled();

    /**
     * Return the persisted credentials if any exist.
     *
     * @return the credentials or an empty optional.
     */
    Optional<Credentials> getCredentials();

    /**
     * Return trusted certificates in PEM format if configured.
     *
     * @return the trusted certificates or an empty optional.
     */
    Optional<String> getTrustedCertificates();

    /**
     * Returns the URI of this {@code Connection}.
     *
     * @return the URI.
     */
    String getUri();

    /**
     * Returns the protocol part of the URI of this {@code Connection}.
     *
     * @return the protocol.
     */
    String getProtocol();

<<<<<<< HEAD
    /**
     * Returns the username part of the URI of this {@code Connection}.
=======

    /**
     * Returns the username part of the URI of this {@code Connection}.
     *
     * @return the username.
>>>>>>> 72a01af3
     *
     */
    Optional<String> getUsername();

    /**
     * Returns the password part of the URI of this {@code Connection}.
     *
<<<<<<< HEAD
     * @param shouldUriDecode whether the password should be URI-decoded.
     * @return the password.
     */
    Optional<String> getPassword(boolean shouldUriDecode);
=======
     * @return the password.
     */
    Optional<String> getPassword();
>>>>>>> 72a01af3

    /**
     * Returns the hostname part of the URI of this {@code Connection}.
     *
     * @return the hostname.
     */
    String getHostname();

    /**
     * Returns the port part of the URI of this {@code Connection}.
     *
     * @return the port.
     */
    int getPort();

    /**
     * Returns the path part of the URI of this {@code Connection}.
     *
     * @return the path.
     */
    Optional<String> getPath();

    /**
     * Whether to validate server certificates on connection establishment,
     *
     * @return {@code true} (default) if server certificates must be valid
     */
    boolean isValidateCertificates();

    /**
     * The size of the command processor pool i.e. how many processor actors.
     *
     * @return size of the command processor actor pool
     */
    int getProcessorPoolSize();

    /**
     * Returns configuration which is only applicable for a specific {@link ConnectionType}.
     *
     * @return an arbitrary map of config keys to config values
     */
    Map<String, String> getSpecificConfig();

    /**
     * Returns the payload mapping definitions for this connection.
     *
     * @return the payload mapping definitions for this connection
     */
    PayloadMappingDefinition getPayloadMappingDefinition();

    /**
     * Returns the tags of this {@code Connection}.
     *
     * @return the tags.
     */
    Set<String> getTags();

    /**
     * Returns the current lifecycle of this Connection.
     *
     * @return the current lifecycle of this Connection.
     */
    Optional<ConnectionLifecycle> getLifecycle();

    /**
     * Indicates whether this Connection has the given lifecycle.
     *
     * @param lifecycle the lifecycle to be checked for.
     * @return {@code true} if this Connection has {@code lifecycle} as its lifecycle, {@code false} else.
     */
    default boolean hasLifecycle(final ConnectionLifecycle lifecycle) {
        return getLifecycle()
                .filter(actualLifecycle -> Objects.equals(actualLifecycle, lifecycle))
                .isPresent();
    }

    /**
     * Returns a mutable builder with a fluent API for immutable {@code Connection}. The builder is initialised with the
     * entries of this instance.
     *
     * @return the new builder.
     */
    default ConnectionBuilder toBuilder() {
        return ConnectivityModelFactory.newConnectionBuilder(this);
    }

    /**
     * Returns all non-hidden marked fields of this {@code Connection}.
     *
     * @return a JSON object representation of this Connection including only non-hidden marked fields.
     */
    @Override
    default JsonObject toJson() {
        return toJson(FieldType.notHidden());
    }

    @Override
    default JsonObject toJson(final JsonSchemaVersion schemaVersion, final JsonFieldSelector fieldSelector) {
        return toJson(schemaVersion, FieldType.notHidden()).get(fieldSelector);
    }

    /**
     * An enumeration of the known {@code JsonField}s of a {@code Connection}.
     */
    @Immutable
    final class JsonFields {

        /**
         * JSON field containing the Connection's lifecycle.
         */
        public static final JsonFieldDefinition<String> LIFECYCLE = JsonFactory.newStringFieldDefinition("__lifecycle",
                FieldType.SPECIAL,
                FieldType.HIDDEN,
                JsonSchemaVersion.V_2);

        /**
         * JSON field containing the {@code Connection} identifier.
         */
        public static final JsonFieldDefinition<String> ID =
                JsonFactory.newStringFieldDefinition("id", FieldType.REGULAR, JsonSchemaVersion.V_2);

        /**
         * JSON field containing the {@code Connection} name.
         */
        public static final JsonFieldDefinition<String> NAME =
                JsonFactory.newStringFieldDefinition("name", FieldType.REGULAR, JsonSchemaVersion.V_2);

        /**
         * JSON field containing the {@code ConnectionType}.
         */
        public static final JsonFieldDefinition<String> CONNECTION_TYPE =
                JsonFactory.newStringFieldDefinition("connectionType", FieldType.REGULAR, JsonSchemaVersion.V_2);

        /**
         * JSON field containing the {@code ConnectionStatus}.
         */
        public static final JsonFieldDefinition<String> CONNECTION_STATUS =
                JsonFactory.newStringFieldDefinition("connectionStatus", FieldType.REGULAR, JsonSchemaVersion.V_2);

        /**
         * JSON field containing credentials.
         */
        public static final JsonFieldDefinition<JsonObject> CREDENTIALS =
                JsonFactory.newJsonObjectFieldDefinition("credentials", FieldType.REGULAR, JsonSchemaVersion.V_2);

        /**
         * JSON field containing the {@code Connection} uri.
         */
        public static final JsonFieldDefinition<String> URI =
                JsonFactory.newStringFieldDefinition("uri", FieldType.REGULAR, JsonSchemaVersion.V_2);

        /**
         * JSON field containing the {@code Connection} sources configuration.
         */
        public static final JsonFieldDefinition<JsonArray> SOURCES =
                JsonFactory.newJsonArrayFieldDefinition("sources", FieldType.REGULAR, JsonSchemaVersion.V_2);
        /**
         * JSON field containing the {@code Connection} targets configuration.
         */
        public static final JsonFieldDefinition<JsonArray> TARGETS =
                JsonFactory.newJsonArrayFieldDefinition("targets", FieldType.REGULAR, JsonSchemaVersion.V_2);

        /**
         * JSON field containing the {@code sshTunnel} configuration.
         */
        public static final JsonFieldDefinition<JsonObject> SSH_TUNNEL =
                JsonFactory.newJsonObjectFieldDefinition("sshTunnel", FieldType.REGULAR, JsonSchemaVersion.V_2);

        /**
         * JSON field containing the {@code Connection} client count.
         */
        public static final JsonFieldDefinition<Integer> CLIENT_COUNT =
                JsonFactory.newIntFieldDefinition("clientCount", FieldType.REGULAR, JsonSchemaVersion.V_2);

        /**
         * JSON field containing the {@code Connection} failover enabled.
         */
        public static final JsonFieldDefinition<Boolean> FAILOVER_ENABLED =
                JsonFactory.newBooleanFieldDefinition("failoverEnabled", FieldType.REGULAR, JsonSchemaVersion.V_2);

        /**
         * JSON field containing the {@code Connection} trust all certificates.
         */
        public static final JsonFieldDefinition<Boolean> VALIDATE_CERTIFICATES =
                JsonFactory.newBooleanFieldDefinition("validateCertificates", FieldType.REGULAR, JsonSchemaVersion.V_2);

        /**
         * JSON field containing the {@code Connection} processor pool size.
         */
        public static final JsonFieldDefinition<Integer> PROCESSOR_POOL_SIZE =
                JsonFactory.newIntFieldDefinition("processorPoolSize", FieldType.REGULAR, JsonSchemaVersion.V_2);

        /**
         * JSON field containing the {@code Connection} {@link ConnectionType} specific config.
         */
        public static final JsonFieldDefinition<JsonObject> SPECIFIC_CONFIG =
                JsonFactory.newJsonObjectFieldDefinition("specificConfig", FieldType.REGULAR, JsonSchemaVersion.V_2);

        /**
         * JSON field containing the {@code Connection} {@link MappingContext} to apply.
         *
         * @deprecated MAPPING_CONTEXT is deprecated, use MAPPING_DEFINITIONS instead
         */
        @Deprecated(/*forRemoval = false*/) // This MUST NOT be deleted from the model as there are still connections
        // with that field which have to be deserialized.
        public static final JsonFieldDefinition<JsonObject> MAPPING_CONTEXT =
                JsonFactory.newJsonObjectFieldDefinition("mappingContext", FieldType.REGULAR, JsonSchemaVersion.V_2);

        /**
         * JSON field containing the definitions of {@code Connection} mappings.
         */
        public static final JsonFieldDefinition<JsonObject> MAPPING_DEFINITIONS =
                JsonFactory.newJsonObjectFieldDefinition("mappingDefinitions",
                        FieldType.REGULAR,
                        JsonSchemaVersion.V_2);

        /**
         * JSON field containing the {@code Connection} tags configuration.
         */
        public static final JsonFieldDefinition<JsonArray> TAGS =
                JsonFactory.newJsonArrayFieldDefinition("tags", FieldType.REGULAR, JsonSchemaVersion.V_2);

        /**
         * JSON field definition of trusted certificates.
         */
        public static final JsonFieldDefinition<String> TRUSTED_CERTIFICATES =
                JsonFieldDefinition.ofString("ca", FieldType.REGULAR, JsonSchemaVersion.V_2);

        private JsonFields() {
            throw new AssertionError();
        }

    }

}<|MERGE_RESOLUTION|>--- conflicted
+++ resolved
@@ -131,16 +131,11 @@
      */
     String getProtocol();
 
-<<<<<<< HEAD
+
     /**
      * Returns the username part of the URI of this {@code Connection}.
-=======
-
-    /**
-     * Returns the username part of the URI of this {@code Connection}.
      *
      * @return the username.
->>>>>>> 72a01af3
      *
      */
     Optional<String> getUsername();
@@ -148,16 +143,9 @@
     /**
      * Returns the password part of the URI of this {@code Connection}.
      *
-<<<<<<< HEAD
-     * @param shouldUriDecode whether the password should be URI-decoded.
      * @return the password.
      */
-    Optional<String> getPassword(boolean shouldUriDecode);
-=======
-     * @return the password.
-     */
     Optional<String> getPassword();
->>>>>>> 72a01af3
 
     /**
      * Returns the hostname part of the URI of this {@code Connection}.
