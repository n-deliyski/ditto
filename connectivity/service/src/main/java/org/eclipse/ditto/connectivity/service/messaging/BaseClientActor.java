/*
 * Copyright (c) 2017 Contributors to the Eclipse Foundation
 *
 * See the NOTICE file(s) distributed with this work for additional
 * information regarding copyright ownership.
 *
 * This program and the accompanying materials are made available under the
 * terms of the Eclipse Public License 2.0 which is available at
 * http://www.eclipse.org/legal/epl-2.0
 *
 * SPDX-License-Identifier: EPL-2.0
 */
package org.eclipse.ditto.connectivity.service.messaging;

import static org.eclipse.ditto.base.model.common.ConditionChecker.checkArgument;
import static org.eclipse.ditto.base.model.common.ConditionChecker.checkNotNull;
import static org.eclipse.ditto.connectivity.api.BaseClientState.CONNECTED;
import static org.eclipse.ditto.connectivity.api.BaseClientState.CONNECTING;
import static org.eclipse.ditto.connectivity.api.BaseClientState.DISCONNECTED;
import static org.eclipse.ditto.connectivity.api.BaseClientState.DISCONNECTING;
import static org.eclipse.ditto.connectivity.api.BaseClientState.INITIALIZED;
import static org.eclipse.ditto.connectivity.api.BaseClientState.TESTING;
import static org.eclipse.ditto.connectivity.api.BaseClientState.UNKNOWN;

import java.io.IOException;
import java.net.InetSocketAddress;
import java.net.Socket;
import java.net.URI;
import java.net.URLEncoder;
import java.nio.charset.StandardCharsets;
import java.text.MessageFormat;
import java.time.Duration;
import java.time.Instant;
import java.util.List;
import java.util.Objects;
import java.util.Optional;
import java.util.Set;
import java.util.UUID;
import java.util.concurrent.CompletableFuture;
import java.util.concurrent.CompletionStage;
import java.util.function.Predicate;
import java.util.function.Supplier;
import java.util.stream.Collectors;

import javax.annotation.Nullable;

import org.eclipse.ditto.base.model.acks.AcknowledgementLabel;
import org.eclipse.ditto.base.model.acks.FatalPubSubException;
import org.eclipse.ditto.base.model.acks.PubSubTerminatedException;
import org.eclipse.ditto.base.model.auth.AuthorizationContext;
import org.eclipse.ditto.base.model.entity.id.EntityId;
import org.eclipse.ditto.base.model.entity.id.WithEntityId;
import org.eclipse.ditto.base.model.exceptions.DittoRuntimeException;
import org.eclipse.ditto.base.model.headers.DittoHeaders;
import org.eclipse.ditto.base.model.headers.WithDittoHeaders;
import org.eclipse.ditto.base.model.signals.Signal;
import org.eclipse.ditto.connectivity.api.BaseClientState;
import org.eclipse.ditto.connectivity.api.InboundSignal;
import org.eclipse.ditto.connectivity.api.OutboundSignal;
import org.eclipse.ditto.connectivity.model.Connection;
import org.eclipse.ditto.connectivity.model.ConnectionId;
import org.eclipse.ditto.connectivity.model.ConnectionMetrics;
import org.eclipse.ditto.connectivity.model.ConnectivityModelFactory;
import org.eclipse.ditto.connectivity.model.ConnectivityStatus;
import org.eclipse.ditto.connectivity.model.FilteredTopic;
import org.eclipse.ditto.connectivity.model.ResourceStatus;
import org.eclipse.ditto.connectivity.model.Source;
import org.eclipse.ditto.connectivity.model.SourceMetrics;
import org.eclipse.ditto.connectivity.model.SshTunnel;
import org.eclipse.ditto.connectivity.model.Target;
import org.eclipse.ditto.connectivity.model.TargetMetrics;
import org.eclipse.ditto.connectivity.model.Topic;
import org.eclipse.ditto.connectivity.model.signals.announcements.ConnectionClosedAnnouncement;
import org.eclipse.ditto.connectivity.model.signals.announcements.ConnectionOpenedAnnouncement;
import org.eclipse.ditto.connectivity.model.signals.commands.ConnectivityCommand;
import org.eclipse.ditto.connectivity.model.signals.commands.exceptions.ConnectionFailedException;
import org.eclipse.ditto.connectivity.model.signals.commands.exceptions.ConnectionSignalIllegalException;
import org.eclipse.ditto.connectivity.model.signals.commands.modify.CheckConnectionLogsActive;
import org.eclipse.ditto.connectivity.model.signals.commands.modify.CloseConnection;
import org.eclipse.ditto.connectivity.model.signals.commands.modify.CreateConnection;
import org.eclipse.ditto.connectivity.model.signals.commands.modify.EnableConnectionLogs;
import org.eclipse.ditto.connectivity.model.signals.commands.modify.LoggingExpired;
import org.eclipse.ditto.connectivity.model.signals.commands.modify.OpenConnection;
import org.eclipse.ditto.connectivity.model.signals.commands.modify.ResetConnectionLogs;
import org.eclipse.ditto.connectivity.model.signals.commands.modify.ResetConnectionMetrics;
import org.eclipse.ditto.connectivity.model.signals.commands.modify.TestConnection;
import org.eclipse.ditto.connectivity.model.signals.commands.query.RetrieveConnectionLogs;
import org.eclipse.ditto.connectivity.model.signals.commands.query.RetrieveConnectionLogsResponse;
import org.eclipse.ditto.connectivity.model.signals.commands.query.RetrieveConnectionMetrics;
import org.eclipse.ditto.connectivity.model.signals.commands.query.RetrieveConnectionMetricsResponse;
import org.eclipse.ditto.connectivity.model.signals.commands.query.RetrieveConnectionStatus;
import org.eclipse.ditto.connectivity.service.config.ClientConfig;
import org.eclipse.ditto.connectivity.service.config.ConnectionContextProvider;
import org.eclipse.ditto.connectivity.service.config.ConnectionContextProviderFactory;
import org.eclipse.ditto.connectivity.service.config.ConnectivityConfig;
import org.eclipse.ditto.connectivity.service.config.ConnectivityConfigModifiedBehavior;
import org.eclipse.ditto.connectivity.service.config.MonitoringConfig;
import org.eclipse.ditto.connectivity.service.config.mapping.MapperLimitsConfig;
import org.eclipse.ditto.connectivity.service.mapping.ConnectionContext;
import org.eclipse.ditto.connectivity.service.mapping.DittoConnectionContext;
import org.eclipse.ditto.connectivity.service.messaging.internal.ClientConnected;
import org.eclipse.ditto.connectivity.service.messaging.internal.ClientDisconnected;
import org.eclipse.ditto.connectivity.service.messaging.internal.ConnectionFailure;
import org.eclipse.ditto.connectivity.service.messaging.internal.ImmutableConnectionFailure;
import org.eclipse.ditto.connectivity.service.messaging.internal.RetrieveAddressStatus;
import org.eclipse.ditto.connectivity.service.messaging.monitoring.logs.ConnectionLogger;
import org.eclipse.ditto.connectivity.service.messaging.monitoring.logs.ConnectionLoggerRegistry;
import org.eclipse.ditto.connectivity.service.messaging.monitoring.logs.InfoProviderFactory;
import org.eclipse.ditto.connectivity.service.messaging.monitoring.metrics.ConnectivityCounterRegistry;
import org.eclipse.ditto.connectivity.service.messaging.persistence.ConnectionPersistenceActor;
import org.eclipse.ditto.connectivity.service.messaging.tunnel.SshTunnelActor;
import org.eclipse.ditto.connectivity.service.messaging.tunnel.SshTunnelState;
import org.eclipse.ditto.connectivity.service.messaging.validation.ConnectionValidator;
import org.eclipse.ditto.connectivity.service.util.ConnectivityMdcEntryKey;
import org.eclipse.ditto.internal.utils.akka.logging.DittoLoggerFactory;
import org.eclipse.ditto.internal.utils.akka.logging.ThreadSafeDittoLoggingAdapter;
import org.eclipse.ditto.internal.utils.config.InstanceIdentifierSupplier;
import org.eclipse.ditto.internal.utils.metrics.DittoMetrics;
import org.eclipse.ditto.internal.utils.metrics.instruments.gauge.Gauge;
import org.eclipse.ditto.internal.utils.protocol.ProtocolAdapterProvider;
import org.eclipse.ditto.internal.utils.pubsub.DittoProtocolSub;
import org.eclipse.ditto.internal.utils.pubsub.StreamingType;
import org.eclipse.ditto.internal.utils.search.SubscriptionManager;
import org.eclipse.ditto.protocol.adapter.ProtocolAdapter;
import org.eclipse.ditto.thingsearch.model.signals.commands.ThingSearchCommand;
import org.eclipse.ditto.thingsearch.model.signals.commands.WithSubscriptionId;

import akka.Done;
import akka.actor.AbstractFSMWithStash;
import akka.actor.ActorRef;
import akka.actor.ActorSelection;
import akka.actor.ActorSystem;
import akka.actor.CoordinatedShutdown;
import akka.actor.FSM;
import akka.actor.OneForOneStrategy;
import akka.actor.Props;
import akka.actor.Status;
import akka.actor.SupervisorStrategy;
import akka.actor.Terminated;
import akka.cluster.pubsub.DistributedPubSub;
import akka.japi.Pair;
import akka.japi.pf.DeciderBuilder;
import akka.japi.pf.FSMStateFunctionBuilder;
import akka.pattern.Patterns;
import akka.stream.Materializer;
import scala.concurrent.ExecutionContext;

/**
 * Base class for ClientActors which implement the connection handling for various connectivity protocols.
 * <p>
 * The actor expects to receive a {@link CreateConnection} command after it was started. If this command is not received
 * within timeout (can be the case when this actor is remotely deployed after the command was sent) the actor requests
 * the required information from ConnectionActor.
 * </p>
 */
public abstract class BaseClientActor extends AbstractFSMWithStash<BaseClientState, BaseClientData> implements
        ConnectivityConfigModifiedBehavior {

    private static final Set<String> NO_ADDRESS_REPORTING_CHILD_NAMES = Set.of(
            InboundMappingProcessorActor.ACTOR_NAME,
            InboundDispatchingActor.ACTOR_NAME,
            OutboundMappingProcessorActor.ACTOR_NAME,
            OutboundDispatchingActor.ACTOR_NAME
    );

    protected static final Status.Success DONE = new Status.Success(Done.getInstance());

    private static final String DITTO_STATE_TIMEOUT_TIMER = "dittoStateTimeout";
    private static final int SOCKET_CHECK_TIMEOUT_MS = 2000;


    /**
     * Common logger for all sub-classes of BaseClientActor as its MDC already contains the connection ID.
     */
    protected final ThreadSafeDittoLoggingAdapter logger;

    private final Connection connection;
    private final ActorRef connectionActor;
    private final ActorSelection proxyActorSelection;
    private final Gauge clientGauge;
    private final Gauge clientConnectingGauge;
    private final ReconnectTimeoutStrategy reconnectTimeoutStrategy;
    private final SupervisorStrategy supervisorStrategy;
    private final ClientActorRefs clientActorRefs;
    private final Duration clientActorRefsNotificationDelay;
    private final DittoProtocolSub dittoProtocolSub;
    private final int subscriptionIdPrefixLength;
    private final String actorUUID;
    private final ProtocolAdapter protocolAdapter;
    private final ConnectivityCounterRegistry connectionCounterRegistry;
    private final ConnectionLoggerRegistry connectionLoggerRegistry;
    protected final ConnectionLogger connectionLogger;

    private final ConnectionContextProvider connectionContextProvider;
    protected ConnectionContext connectionContext;

    private ActorRef inboundMappingProcessorActor;
    private ActorRef outboundDispatchingActor;
    private ActorRef outboundMappingProcessorActor;
    private ActorRef subscriptionManager;
    private ActorRef tunnelActor;

    // counter for all child actors ever started to disambiguate between them
    private int childActorCount = 0;

    protected BaseClientActor(final Connection connection, @Nullable final ActorRef proxyActor,
            final ActorRef connectionActor) {

        this.connection = checkNotNull(connection, "connection");
        this.connectionActor = connectionActor;
        // this is retrieve via the extension for each baseClientActor in order to not pass it as constructor arg
        //  as all constructor arguments need to be serializable as the BaseClientActor is started behind a cluster
        //  router
        this.dittoProtocolSub = DittoProtocolSub.get(getContext().getSystem());
        actorUUID = UUID.randomUUID().toString();

        final var connectionId = connection.getId();
        logger = DittoLoggerFactory.getThreadSafeDittoLoggingAdapter(this)
                .withMdcEntry(ConnectivityMdcEntryKey.CONNECTION_ID, connection.getId());
        // log the default client ID for tracing
        logger.info("Using default client ID <{}>", getDefaultClientId());

        proxyActorSelection = getLocalActorOfSamePath(proxyActor);
        connectionContextProvider = ConnectionContextProviderFactory.getInstance(getContext().getSystem());

<<<<<<< HEAD
        final ConnectivityConfig staticConnectivityConfig = ConnectivityConfig.forActorSystem(getContext().getSystem());
        final ClientConfig staticClientConfig = staticConnectivityConfig.getClientConfig();
        final ProtocolAdapterProvider protocolAdapterProvider =
                ProtocolAdapterProvider.load(staticConnectivityConfig.getProtocolConfig(), getContext().getSystem());
=======
        final var protocolAdapterProvider =
                ProtocolAdapterProvider.load(connectivityConfig.getProtocolConfig(), getContext().getSystem());
>>>>>>> fcea3370
        protocolAdapter = protocolAdapterProvider.getProtocolAdapter(null);
        connectionContext = DittoConnectionContext.of(connection, staticConnectivityConfig);

        final MonitoringConfig monitoringConfig = staticConnectivityConfig.getMonitoringConfig();
        connectionCounterRegistry = ConnectivityCounterRegistry.newInstance();
        connectionLoggerRegistry = ConnectionLoggerRegistry.fromConfig(monitoringConfig.logger());
        connectionLoggerRegistry.initForConnection(connection);
        connectionCounterRegistry.initForConnection(connection);
        connectionLogger = connectionLoggerRegistry.forConnection(connection.getId());
        clientGauge = DittoMetrics.gauge("connection_client")
                .tag("id", connectionId.toString())
                .tag("type", connection.getConnectionType().getName());
        clientConnectingGauge = DittoMetrics.gauge("connecting_client")
                .tag("id", connectionId.toString())
                .tag("type", connection.getConnectionType().getName());

<<<<<<< HEAD
        reconnectTimeoutStrategy = DuplicationReconnectTimeoutStrategy.fromConfig(staticClientConfig);
=======
        final var monitoringConfig = connectivityConfig.getMonitoringConfig();
        connectionCounterRegistry = ConnectivityCounterRegistry.newInstance();
        connectionLoggerRegistry = ConnectionLoggerRegistry.fromConfig(monitoringConfig.logger());

        connectionLoggerRegistry.initForConnection(connection);
        connectionCounterRegistry.initForConnection(connection);

        connectionLogger = connectionLoggerRegistry.forConnection(connectionId);

        reconnectTimeoutStrategy = DuplicationReconnectTimeoutStrategy.fromConfig(clientConfig);

        final Pair<ActorRef, ActorRef> actorPair = startOutboundActors(connection, protocolAdapter);
        outboundDispatchingActor = actorPair.first();
        outboundMappingProcessorActor = actorPair.second();

        final ActorRef inboundDispatcher =
                startInboundDispatchingActor(connection, protocolAdapter, outboundMappingProcessorActor);
        inboundMappingProcessorActor =
                startInboundMappingProcessorActor(connection, protocolAdapter, inboundDispatcher);
        subscriptionManager = startSubscriptionManager(this.proxyActorSelection);
>>>>>>> fcea3370
        supervisorStrategy = createSupervisorStrategy(getSelf());
        clientActorRefs = ClientActorRefs.empty();
        clientActorRefsNotificationDelay = randomize(staticClientConfig.getClientActorRefsNotificationDelay());
        subscriptionIdPrefixLength =
                ConnectionPersistenceActor.getSubscriptionPrefixLength(connection.getClientCount());

        // Send init message to allow for unsafe initialization of subclasses.
        pipeConnectionContextToSelf(connectionContextProvider, connection, getSelf(), getContext().getDispatcher());
    }

    @Override
    public SupervisorStrategy supervisorStrategy() {
        return supervisorStrategy;
    }

    @Override
    public void preStart() throws Exception {
        super.preStart();

        // stable states
        when(UNKNOWN, inUnknownState());
        when(INITIALIZED, inInitializedState());
        when(CONNECTED, inConnectedState());
        when(DISCONNECTED, inDisconnectedState());

        // volatile states
        //
        // DO NOT use state timeout:
        // FSM state timeout gets reset by any message, AND cannot be longer than 5 minutes (Akka v2.5.23).
        when(DISCONNECTING, inDisconnectingState());
        when(CONNECTING, inConnectingState());
        when(TESTING, inTestingState());

        // start with UNKNOWN state but send self OpenConnection because client actors are never created closed
        final BaseClientData startingData =
                BaseClientData.BaseClientDataBuilder.from(connection.getId(), connection, ConnectivityStatus.UNKNOWN,
                        ConnectivityStatus.OPEN, "initialized", Instant.now())
                        .build();
        startWith(UNKNOWN, startingData);

        onTransition(this::onTransition);

        whenUnhandled(inAnyState()
                .anyEvent(this::onUnknownEvent));

        connectionContextProvider.registerForConnectivityConfigChanges(connectionId(), getSelf());

        initialize();

        // inform connection actor of my presence if there are other client actors
        if (connection.getClientCount() > 1) {
            connectionActor.tell(getSelf(), getSelf());
            startTimerWithFixedDelay(Control.REFRESH_CLIENT_ACTOR_REFS.name(), Control.REFRESH_CLIENT_ACTOR_REFS,
                    clientActorRefsNotificationDelay);
        }
        clientActorRefs.add(getSelf());

        closeConnectionBeforeTerminatingCluster();
    }

    /**
     * Initialize child actors using the connection context.
     *
     * @param connectionContext the retrieved connection context.
     */
    protected void init(final ConnectionContext connectionContext) {
        final Pair<ActorRef, ActorRef> actorPair = startOutboundActors(connectionContext, protocolAdapter);
        outboundDispatchingActor = actorPair.first();
        outboundMappingProcessorActor = actorPair.second();

        final ActorRef inboundDispatcher =
                startInboundDispatchingActor(connection, protocolAdapter, outboundMappingProcessorActor);
        inboundMappingProcessorActor =
                startInboundMappingProcessorActor(connectionContext, protocolAdapter, inboundDispatcher);
        subscriptionManager = startSubscriptionManager(proxyActorSelection,
                connectionContext.getConnectivityConfig().getClientConfig());

        if (connection.getSshTunnel().map(SshTunnel::isEnabled).orElse(false)) {
            tunnelActor = startChildActor(SshTunnelActor.ACTOR_NAME, SshTunnelActor.props(connection));
        } else {
            tunnelActor = null;
        }

    }

    private void closeConnectionBeforeTerminatingCluster() {
        if (shouldAnyTargetSendConnectionAnnouncements()) {
            // only add clients of connections to Coordinated shutdown having connection announcements configured
            CoordinatedShutdown.get(getContext().getSystem())
                    .addActorTerminationTask(
                            CoordinatedShutdown.PhaseBeforeServiceUnbind(),
                            "closeConnectionAndShutdown",
                            getSelf(),
                            Optional.of(CloseConnectionAndShutdown.INSTANCE));
        }
    }

    private boolean shouldAnyTargetSendConnectionAnnouncements() {
        return connection().getTargets().stream()
                .anyMatch(target -> target.getTopics().stream()
                        .map(FilteredTopic::getTopic)
                        .anyMatch(Topic.CONNECTION_ANNOUNCEMENTS::equals));
    }

    @Override
    public void postStop() {
        clientGauge.reset();
        clientConnectingGauge.reset();
        stopChildActor(tunnelActor);
        logger.debug("Stopped client with id - <{}>", getDefaultClientId());
        try {
            super.postStop();
        } catch (final Exception e) {
            logger.error(e, "An error occurred post stop.");
        }
    }

    @Override
    public void onConnectivityConfigModified(final ConnectivityConfig modifiedConfig) {
        connectionContext = connectionContext.withConnectivityConfig(modifiedConfig);
        if (hasInboundMapperConfigChanged(modifiedConfig)) {
            logger.debug("Config changed for InboundMappingProcessor, recreating it.");
<<<<<<< HEAD
            final InboundMappingProcessor inboundMappingProcessor =
                    InboundMappingProcessor.of(connectionContext, getContext().getSystem(), protocolAdapter, logger);
=======
            final var inboundMappingProcessor =
                    InboundMappingProcessor.of(connection.getId(), connection.getConnectionType(),
                            connection.getPayloadMappingDefinition(),
                            getContext().getSystem(), modifiedConfig,
                            protocolAdapter, logger);
>>>>>>> fcea3370
            inboundMappingProcessorActor.tell(new ReplaceInboundMappingProcessor(inboundMappingProcessor), getSelf());
        }
        if (hasOutboundMapperConfigChanged(modifiedConfig)) {
            logger.debug("Config changed for OutboundMappingProcessor, recreating it.");
<<<<<<< HEAD
            final OutboundMappingProcessor outboundMappingProcessor =
                    OutboundMappingProcessor.of(connectionContext, getContext().getSystem(), protocolAdapter, logger);
=======
            final var outboundMappingProcessor =
                    OutboundMappingProcessor.of(connection, getContext().getSystem(), modifiedConfig,
                            protocolAdapter, logger);
>>>>>>> fcea3370
            outboundMappingProcessorActor.tell(new ReplaceOutboundMappingProcessor(outboundMappingProcessor),
                    getSelf());
        }
    }

    /**
     * Compute the client ID for this actor. The format of the client ID is prefix-uuid, where the uuid is unique to
     * each incarnation of this actor.
     *
     * @param prefix the prefix.
     * @return the client ID.
     */
    protected String getClientId(final CharSequence prefix) {
        if (connection.getClientCount() == 1) {
            return prefix.toString();
        } else {
            return prefix + "_" + actorUUID;
        }
    }

    /**
     * Get the default client ID, which identifies this actor regardless of configuration.
     *
     * @return the default client ID.
     */
    protected String getDefaultClientId() {
        return getClientId(connection.getId());
    }

    private boolean hasInboundMapperConfigChanged(final ConnectivityConfig connectivityConfig) {
<<<<<<< HEAD
        final MapperLimitsConfig currentConfig =
                connectionContext.getConnectivityConfig().getMappingConfig().getMapperLimitsConfig();
        final MapperLimitsConfig modifiedConfig = connectivityConfig.getMappingConfig().getMapperLimitsConfig();
=======
        final var currentConfig = this.connectivityConfig.getMappingConfig().getMapperLimitsConfig();
        final var modifiedConfig = connectivityConfig.getMappingConfig().getMapperLimitsConfig();
>>>>>>> fcea3370
        return currentConfig.getMaxMappedInboundMessages() != modifiedConfig.getMaxMappedInboundMessages()
                || currentConfig.getMaxSourceMappers() != modifiedConfig.getMaxSourceMappers();
    }

    private boolean hasOutboundMapperConfigChanged(final ConnectivityConfig connectivityConfig) {
<<<<<<< HEAD
        final MapperLimitsConfig currentConfig =
                connectionContext.getConnectivityConfig().getMappingConfig().getMapperLimitsConfig();
        final MapperLimitsConfig modifiedConfig = connectivityConfig.getMappingConfig().getMapperLimitsConfig();
=======
        final var currentConfig = this.connectivityConfig.getMappingConfig().getMapperLimitsConfig();
        final var modifiedConfig = connectivityConfig.getMappingConfig().getMapperLimitsConfig();
>>>>>>> fcea3370
        return currentConfig.getMaxMappedOutboundMessages() != modifiedConfig.getMaxMappedOutboundMessages()
                || currentConfig.getMaxTargetMappers() != modifiedConfig.getMaxTargetMappers();
    }

    private FSM.State<BaseClientState, BaseClientData> completeInitialization() {

        final State<BaseClientState, BaseClientData> state = goTo(INITIALIZED);

        // Always open connection right away when desired---this actor may be deployed onto other instances and
        // will not be directly controlled by the connection persistence actor.
        if (connection.getConnectionStatus() == ConnectivityStatus.OPEN) {
            getSelf().tell(OpenConnection.of(connection.getId(), DittoHeaders.empty()), getSelf());
        }

        unstashAll();

        return state;
    }

    /**
     * Handles {@link TestConnection} commands by returning a CompletionState of {@link akka.actor.Status.Status Status}
     * which may be {@link akka.actor.Status.Success Success} or {@link akka.actor.Status.Failure Failure}.
     *
     * @param testConnectionCommand the Connection to test
     * @return the CompletionStage with the test result
     */
    protected abstract CompletionStage<Status.Status> doTestConnection(TestConnection testConnectionCommand);

    /**
     * Subclasses should allocate resources (publishers and consumers) in the implementation. This method is called once
     * this {@code Client} connected successfully.
     *
     * @param clientConnected the ClientConnected message which may be subclassed and thus adding more information
     */
    protected void allocateResourcesOnConnection(final ClientConnected clientConnected) {
        // do nothing by default
    }

    /**
     * Clean up everything spawned in {@code allocateResourcesOnConnection}. It should be idempotent.
     */
    protected abstract void cleanupResourcesForConnection();

    /**
     * Invoked when this {@code Client} should connect.
     *
     * @param connection the Connection to use for connecting.
     * @param origin the ActorRef which caused the ConnectClient command.
     */
    protected abstract void doConnectClient(Connection connection, @Nullable ActorRef origin);

    /**
     * Invoked when this {@code Client} should disconnect.
     *
     * @param connection the Connection to use for disconnecting.
     * @param origin the ActorRef which caused the DisconnectClient command.
     * @param shutdownAfterDisconnect whether the base client actor should terminate itself after disconnection.
     */
    protected abstract void doDisconnectClient(Connection connection, @Nullable ActorRef origin,
            final boolean shutdownAfterDisconnect);

    /**
     * Release any temporary resources allocated during a connection operation when the operation times out. Do nothing
     * by default.
     *
     * @param state current state of the client actor.
     */
    protected void cleanupFurtherResourcesOnConnectionTimeout(final BaseClientState state) {
        // do nothing by default
    }

    /**
     * Check whether a {@code ClientConnected}, {@code ClientDisconnected} or {@code ConnectionFailed} is up to date.
     * All events are interpreted as up-to-date by default.
     *
     * @param event an event from somewhere.
     * @param state the current actor state.
     * @param sender sender of the event.
     * @return whether the event is up-to-date and should be interpreted.
     */
    protected boolean isEventUpToDate(final Object event, final BaseClientState state, final ActorRef sender) {
        return true;
    }

    /**
     * Creates the handler for messages common to all states.
     * <p>
     * Overwrite and extend by additional matchers.
     * </p>
     *
     * @return an FSM function builder
     */
    protected FSMStateFunctionBuilder<BaseClientState, BaseClientData> inAnyState() {
        return matchEvent(RetrieveConnectionMetrics.class, (command, data) -> retrieveConnectionMetrics(command))
                .event(ThingSearchCommand.class, this::forwardThingSearchCommand)
                .event(RetrieveConnectionStatus.class, this::retrieveConnectionStatus)
                .event(ResetConnectionMetrics.class, this::resetConnectionMetrics)
                .event(EnableConnectionLogs.class, (command, data) -> enableConnectionLogs(command))
                .event(RetrieveConnectionLogs.class, (command, data) -> retrieveConnectionLogs(command))
                .event(ResetConnectionLogs.class, this::resetConnectionLogs)
                .event(CheckConnectionLogsActive.class, (command, data) -> checkLoggingActive(command))
                .event(InboundSignal.class, this::handleInboundSignal)
                .event(PublishMappedMessage.class, this::publishMappedMessage)
                .event(ConnectivityCommand.class, this::onUnknownEvent) // relevant connectivity commands were handled
                .event(org.eclipse.ditto.base.model.signals.events.Event.class,
                        (event, data) -> connectionContextProvider.canHandle(event),
                        (ccb, data) -> {
                            handleEvent(ccb);
                            return stay();
                        })
                .event(Signal.class, this::handleSignal)
                .event(ActorRef.class, this::onOtherClientActorStartup)
                .event(Terminated.class, this::otherClientActorTerminated)
                .eventEquals(Control.REFRESH_CLIENT_ACTOR_REFS, this::refreshClientActorRefs)
                .event(FatalPubSubException.class, this::failConnectionDueToPubSubException);
    }

    /**
     * @return the {@link InboundMappingProcessorActor}.
     */
    protected final ActorRef getInboundMappingProcessorActor() {
        return inboundMappingProcessorActor;
    }

    /**
     * Escapes the passed actorName in a actorName valid way. Actor name should be a valid URL with ASCII letters, see
     * also {@code akka.actor.ActorPath#isValidPathElement}, therefore we encode the name as an ASCII URL.
     *
     * @param name the actorName to escape.
     * @return the escaped name.
     */
    protected static String escapeActorName(final String name) {
        return URLEncoder.encode(name, StandardCharsets.US_ASCII);
    }

    private FSM.State<BaseClientState, BaseClientData> onOtherClientActorStartup(final ActorRef otherClientActor,
            final BaseClientData data) {
        clientActorRefs.add(otherClientActor);
        getContext().watch(otherClientActor);
        return stay();
    }

    private FSM.State<BaseClientState, BaseClientData> otherClientActorTerminated(final Terminated terminated,
            final BaseClientData data) {
        clientActorRefs.remove(terminated.getActor());
        return stay();
    }

    private FSM.State<BaseClientState, BaseClientData> refreshClientActorRefs(final Control refreshClientActorRefs,
            final BaseClientData data) {
        connectionActor.tell(getSelf(), getSelf());
        return stay();
    }

    private FSM.State<BaseClientState, BaseClientData> failConnectionDueToPubSubException(
            final FatalPubSubException exception,
            final BaseClientData data) {

        final boolean isPubSubTerminated = exception instanceof PubSubTerminatedException;
        if (isPubSubTerminated && stateName() != CONNECTED) {
            // Do not fail connection on abnormal termination of any pubsub actor while not in connected state.
            // Each surviving pubsub actor will send an error. It suffices to react to the first error.
            logger.error(exception.asDittoRuntimeException(), "BugAlert Bug found in Ditto pubsub");
        } else {
            final String description = "The connection experienced a transient failure in the distributed " +
                    "publish/subscribe infrastructure. Failing the connection to try again later.";
            getSelf().tell(
                    // not setting "cause" to put the description literally in the error log
                    new ImmutableConnectionFailure(null, exception.asDittoRuntimeException(), description),
                    getSelf());
        }
        return stay();
    }

    /**
     * Starts a child actor.
     *
     * @param name the Actor's name
     * @param props the Props
     * @return the created ActorRef
     */
    private ActorRef startChildActor(final String name, final Props props) {
        logger.debug("Starting child actor <{}>.", name);
        final String nameEscaped = escapeActorName(name);
        return getContext().actorOf(props, nameEscaped);
    }

    /**
     * Start a child actor whose name is guaranteed to be different from all other child actors started by this method.
     *
     * @param prefix prefix of the child actor name.
     * @param props props of the child actor.
     * @return the created ActorRef.
     */
    protected final ActorRef startChildActorConflictFree(final String prefix, final Props props) {
        return startChildActor(nextChildActorName(prefix), props);
    }

    /**
     * Stops a child actor.
     *
     * @param actor the ActorRef
     */
    protected final void stopChildActor(@Nullable final ActorRef actor) {
        if (actor != null) {
            logger.debug("Stopping child actor <{}>.", actor.path());
            getContext().stop(actor);
        }
    }

    /**
     * @return whether this client is consuming at all
     */
    protected final boolean isConsuming() {
        return !connection().getSources().isEmpty();
    }

    /**
     * @return the currently managed Connection
     */
    protected final Connection connection() {
        return stateData().getConnection();
    }

    /**
     * @return the Connection Id
     */
    protected final ConnectionId connectionId() {
        return stateData().getConnectionId();
    }

    /**
     * @return the sources configured for this connection or an empty list if no sources were configured.
     */
    protected final List<Source> getSourcesOrEmptyList() {
        return connection().getSources();
    }

    /**
     * Invoked on each transition {@code from} a {@link BaseClientState} {@code to} another.
     * <p>
     * May be extended to react on special transitions.
     * </p>
     *
     * @param from the previous State
     * @param to the next State
     */
    private void onTransition(final BaseClientState from, final BaseClientState to) {
        logger.debug("Transition: {} -> {}", from, to);
        if (to == CONNECTED) {
            clientGauge.set(1L);
            reconnectTimeoutStrategy.reset();
            publishConnectionOpenedAnnouncement();
        }
        if (to == DISCONNECTED) {
            clientGauge.reset();
        }
        if (to == CONNECTING) {
            clientConnectingGauge.set(1L);
        }
        // dont use else if since we might use goTo(CONNECTING) if in CONNECTING state. This will cause another onTransition.
        if (from == CONNECTING) {
            clientConnectingGauge.reset();
        }
        // cancel our own state timeout if target state is stable
        if (to == CONNECTED || to == DISCONNECTED || to == INITIALIZED) {
            cancelStateTimeout();
        }
    }

    private void publishConnectionOpenedAnnouncement() {
        if (shouldAnyTargetSendConnectionAnnouncements()) {
            getSelf().tell(ConnectionOpenedAnnouncement.of(connectionId(), Instant.now(), DittoHeaders.empty()),
                    getSelf());
        }
    }

    /*
     * For each volatile state, use the special goTo methods for timer management.
     */
    private FSM.State<BaseClientState, BaseClientData> goToConnecting(final Duration timeout) {
        scheduleStateTimeout(timeout);
        return goTo(CONNECTING);
    }

    private FSM.State<BaseClientState, BaseClientData> goToDisconnecting(final Duration timeout) {
        scheduleStateTimeout(timeout);
        return goTo(DISCONNECTING);
    }

    private FSM.State<BaseClientState, BaseClientData> goToTesting() {
        scheduleStateTimeout(connectionContext.getConnectivityConfig().getClientConfig().getTestingTimeout());
        return goTo(TESTING);
    }

    private FSMStateFunctionBuilder<BaseClientState, BaseClientData> inUnknownState() {
        return matchEventEquals(Control.INIT_COMPLETE, (init, baseClientData) -> completeInitialization())
                .event(ConnectionContext.class, this::startInitialization)
                .event(RuntimeException.class, this::failInitialization)
                .anyEvent((o, baseClientData) -> {
                    stash();
                    return stay();
                });
    }

    private FSMStateFunctionBuilder<BaseClientState, BaseClientData> inInitializedState() {
        return matchEvent(OpenConnection.class, this::openConnection)
                .event(CloseConnection.class, this::closeConnection)
                .event(CloseConnectionAndShutdown.class, this::closeConnectionAndShutdown)
                .event(TestConnection.class, this::testConnection);
    }

    /**
     * Creates the handler for messages in disconnected state. Overwrite and extend by additional matchers.
     *
     * @return an FSM function builder
     */
    protected FSMStateFunctionBuilder<BaseClientState, BaseClientData> inDisconnectedState() {
        return matchEvent(OpenConnection.class, this::openConnection)
                .event(CloseConnection.class, this::connectionAlreadyClosed)
                .event(TestConnection.class, this::testConnection);
    }

    /**
     * Creates the handler for messages in connecting state. Overwrite and extend by additional matchers.
     *
     * @return an FSM function builder
     */
    protected FSMStateFunctionBuilder<BaseClientState, BaseClientData> inConnectingState() {
        return matchEventEquals(StateTimeout(), (event, data) -> connectionTimedOut(data))
                .event(ConnectionFailure.class, this::connectingConnectionFailed)
                .event(ClientConnected.class, this::clientConnectedInConnectingState)
                .event(InitializationResult.class, this::handleInitializationResult)
                .event(CloseConnection.class, this::closeConnection)
                .event(CloseConnectionAndShutdown.class, this::closeConnectionAndShutdown)
                .event(SshTunnelActor.TunnelStarted.class, this::tunnelStarted)
                .eventEquals(Control.CONNECT_AFTER_TUNNEL_ESTABLISHED, this::connectAfterTunnelStarted)
                .event(SshTunnelActor.TunnelClosed.class, this::tunnelClosed)
                .event(OpenConnection.class, this::openConnectionInConnectingState);
    }

    /**
     * Creates the handler for messages in connected state. Overwrite and extend by additional matchers.
     *
     * @return an FSM function builder
     */
    protected FSMStateFunctionBuilder<BaseClientState, BaseClientData> inConnectedState() {
        return matchEvent(CloseConnection.class, this::closeConnection)
                .event(CloseConnectionAndShutdown.class, this::closeConnectionAndShutdown)
                .event(SshTunnelActor.TunnelClosed.class, this::tunnelClosed)
                .event(OpenConnection.class, this::connectionAlreadyOpen)
                .event(ConnectionFailure.class, this::connectedConnectionFailed);
    }

    @Nullable
    protected abstract ActorRef getPublisherActor();

    private FSM.State<BaseClientState, BaseClientData> publishMappedMessage(final PublishMappedMessage message,
            final BaseClientData data) {

        if (getPublisherActor() != null) {
            getPublisherActor().forward(message.getOutboundSignal(), getContext());
        } else {
            logger.withCorrelationId(message.getOutboundSignal().getSource())
                    .error("No publisher actor available, dropping message: {}", message);
        }
        return stay();
    }

    /**
     * Creates the handler for messages in disconnected state. Overwrite and extend by additional matchers.
     *
     * @return an FSM function builder
     */
    protected FSMStateFunctionBuilder<BaseClientState, BaseClientData> inDisconnectingState() {
        return matchEventEquals(StateTimeout(), (event, data) -> connectionTimedOut(data))
                .eventEquals(SEND_DISCONNECT_ANNOUNCEMENT, (event, data) -> this.sendDisconnectAnnouncement(data))
                .event(Disconnect.class, this::disconnect)
                .event(ConnectionFailure.class, this::connectingConnectionFailed)
                .event(ClientDisconnected.class, this::clientDisconnected);
    }

    /**
     * Creates the handler for messages in testing state. Overwrite and extend by additional matchers.
     *
     * @return an FSM function builder
     */
    protected FSMStateFunctionBuilder<BaseClientState, BaseClientData> inTestingState() {
        return matchEvent(Status.Status.class, (e, d) -> Objects.equals(getSender(), getSelf()),
                (status, data) -> {
                    logger.info("{} status: <{}>", stateName(), status);
                    data.getSessionSenders().forEach(sender ->
                            sender.first().tell(getStatusToReport(status, sender.second()), getSelf()));
                    return stop();
                })
                .event(SshTunnelActor.TunnelStarted.class, this::tunnelStarted)
                .eventEquals(Control.CONNECT_AFTER_TUNNEL_ESTABLISHED, this::testConnectionAfterTunnelStarted)
                .event(TestConnection.class, this::testConnection)
                .event(SshTunnelActor.TunnelClosed.class, this::tunnelClosed)
                .event(ConnectionFailure.class, this::testingConnectionFailed)
                .eventEquals(StateTimeout(), (stats, data) -> {
                    logger.info("test timed out.");
                    data.getSessionSenders().forEach(sender -> {
                        final DittoRuntimeException error = ConnectionFailedException.newBuilder(connectionId())
                                .description(String.format("Failed to open requested connection within <%d> seconds!",
                                        connectionContext.getConnectivityConfig()
                                                .getClientConfig()
                                                .getTestingTimeout()
                                                .getSeconds()))
                                .dittoHeaders(sender.second())
                                .build();
                        sender.first().tell(new Status.Failure(error), getSelf());
                    });
                    return stop();
                });
    }

    private State<BaseClientState, BaseClientData> onUnknownEvent(final Object event, final BaseClientData state) {
        Object message = event;
        if (event instanceof Failure) {
            message = ((Failure) event).cause();
        } else if (event instanceof Status.Failure) {
            message = ((Status.Failure) event).cause();
        }

        if (message instanceof Throwable) {
            logger.error((Throwable) message, "received Exception {} in state {} - status: {} - sender: {}",
                    message,
                    stateName(),
                    state.getConnectionStatus() + ": " + state.getConnectionStatusDetails().orElse(""),
                    getSender());
        } else {
            logger.warning("received unknown/unsupported message {} in state {} - status: {} - sender: {}",
                    message,
                    stateName(),
                    state.getConnectionStatus() + ": " + state.getConnectionStatusDetails().orElse(""),
                    getSender());
        }

        final ActorRef sender = getSender();
        if (!Objects.equals(sender, getSelf()) && !Objects.equals(sender, getContext().system().deadLetters())) {
            sender.tell(unhandledExceptionForSignalInState(event, stateName()), getSelf());
        }

        return stay();
    }

    private FSM.State<BaseClientState, BaseClientData> startInitialization(final ConnectionContext connectionContext,
            final BaseClientData data) {

        this.connectionContext = connectionContext;
        init(connectionContext);
        getSelf().tell(Control.INIT_COMPLETE, ActorRef.noSender());
        return stay();
    }

    private FSM.State<BaseClientState, BaseClientData> failInitialization(final RuntimeException error,
            final BaseClientData data) {

        // throw the error to trigger escalating supervision strategy
        throw error;
    }

    private FSM.State<BaseClientState, BaseClientData> closeConnectionAndShutdown(
            final CloseConnectionAndShutdown closeConnectionAndShutdown,
            final BaseClientData data) {

        return closeConnection(CloseConnection.of(connectionId(), DittoHeaders.empty()), data, true);
    }

    private FSM.State<BaseClientState, BaseClientData> closeConnection(final CloseConnection closeConnection,
            final BaseClientData data) {
        return closeConnection(closeConnection, data, false);
    }

    private FSM.State<BaseClientState, BaseClientData> closeConnection(final CloseConnection closeConnection,
            final BaseClientData data, boolean shutdownAfterDisconnect) {

        final ActorRef sender = getSender();

        final Duration timeoutUntilDisconnectCompletes;
        final ClientConfig clientConfig = connectionContext.getConnectivityConfig().getClientConfig();
        if (shouldAnyTargetSendConnectionAnnouncements()) {
            final Duration disconnectAnnouncementTimeout = clientConfig.getDisconnectAnnouncementTimeout();
            timeoutUntilDisconnectCompletes =
                    clientConfig.getDisconnectingMaxTimeout().plus(disconnectAnnouncementTimeout);
            getSelf().tell(SEND_DISCONNECT_ANNOUNCEMENT, sender);
            startSingleTimer("startDisconnect", new Disconnect(sender, shutdownAfterDisconnect),
                    disconnectAnnouncementTimeout);
        } else {
            timeoutUntilDisconnectCompletes = clientConfig.getDisconnectingMaxTimeout();
            getSelf().tell(new Disconnect(sender, shutdownAfterDisconnect), sender);
        }

        dittoProtocolSub.removeSubscriber(getSelf());

        return goToDisconnecting(timeoutUntilDisconnectCompletes).using(
                setSession(data, sender, closeConnection.getDittoHeaders())
                        .setDesiredConnectionStatus(ConnectivityStatus.CLOSED)
                        .setConnectionStatusDetails(
                                "cleaning up before closing or deleting connection at " + Instant.now()));
    }

    private State<BaseClientState, BaseClientData> sendDisconnectAnnouncement(final BaseClientData data) {
        final var announcement =
                ConnectionClosedAnnouncement.of(data.getConnectionId(), Instant.now(), DittoHeaders.empty());
        // need to tell the announcement directly to the dispatching actor since the state == DISCONNECTING
        outboundDispatchingActor.tell(announcement, getSender());
        return stay();
    }

    private State<BaseClientState, BaseClientData> disconnect(final Disconnect disconnect, final BaseClientData data) {
        doDisconnectClient(connection(), disconnect.getSender(), disconnect.shutdownAfterDisconnect());
        return stay()
                .using(data.setConnectionStatusDetails("disconnecting connection at " + Instant.now()));
    }

    private FSM.State<BaseClientState, BaseClientData> openConnection(final OpenConnection openConnection,
            final BaseClientData data) {

        final ActorRef sender = getSender();
        final var dittoHeaders = openConnection.getDittoHeaders();
        reconnectTimeoutStrategy.reset();
        final Duration connectingTimeout =
                connectionContext.getConnectivityConfig().getClientConfig().getConnectingMinTimeout();

        if (stateData().getSshTunnelState().isEnabled()) {
            logger.info("Connection requires SSH tunnel, starting tunnel.");
            tellTunnelActor(SshTunnelActor.TunnelControl.START_TUNNEL);
            return goToConnecting(connectingTimeout).using(setSession(data, sender, dittoHeaders));
        } else {
            return doOpenConnection(data, sender, dittoHeaders);
        }
    }

    private FSM.State<BaseClientState, BaseClientData> doOpenConnection(final BaseClientData data,
            final ActorRef sender, final DittoHeaders dittoHeaders) {
        final Duration connectingTimeout =
                connectionContext.getConnectivityConfig().getClientConfig().getConnectingMinTimeout();
        if (canConnectViaSocket(connection)) {
            doConnectClient(connection, sender);
            return goToConnecting(connectingTimeout).using(setSession(data, sender, dittoHeaders));
        } else {
            cleanupResourcesForConnection();
            final DittoRuntimeException error = newConnectionFailedException(dittoHeaders);
            sender.tell(new Status.Failure(error), getSelf());
            return goToConnecting(connectingTimeout)
                    .using(data.setConnectionStatus(ConnectivityStatus.FAILED)
                            .setConnectionStatusDetails(error.getMessage())
                            .resetSession());
        }
    }

    private FSM.State<BaseClientState, BaseClientData> connectionAlreadyOpen(final OpenConnection openConnection,
            final BaseClientData data) {

        getSender().tell(new Status.Success(CONNECTED), getSelf());
        return stay();
    }

    private FSM.State<BaseClientState, BaseClientData> connectionAlreadyClosed(final CloseConnection closeConnection,
            final BaseClientData data) {

        getSender().tell(new Status.Success(DISCONNECTED), getSelf());
        return stay();
    }

    private void reconnect() {
        logger.debug("Trying to reconnect.");
        connectionLogger.success("Trying to reconnect.");
        if (canConnectViaSocket(connection)) {
            doConnectClient(connection, null);
        } else {
            logger.info("Socket is closed, scheduling a reconnect.");
            cleanupResourcesForConnection();
        }
    }

    private FSM.State<BaseClientState, BaseClientData> testConnection(final TestConnection testConnection,
            final BaseClientData data) {

        final ActorRef self = getSelf();
        final ActorRef sender = getSender();
        final var connectionToBeTested = testConnection.getConnection();

        if (stateData().getSshTunnelState().isEnabled() && !stateData().getSshTunnelState().isEstablished()) {
            logger.info("Connection requires SSH tunnel, starting tunnel.");
            tellTunnelActor(SshTunnelActor.TunnelControl.START_TUNNEL);
        } else if (!canConnectViaSocket(connectionToBeTested)) {
            final var connectionFailedException =
                    newConnectionFailedException(testConnection.getDittoHeaders());
            final Status.Status failure = new Status.Failure(connectionFailedException);
            getSelf().tell(failure, self);
        } else {
            final CompletionStage<Status.Status> connectionStatusStage = doTestConnection(testConnection);
            final CompletionStage<Status.Status> mappingStatusStage = testMessageMappingProcessor();

            connectionStatusStage.toCompletableFuture()
                    .thenCombine(mappingStatusStage, (connectionStatus, mappingStatus) -> {
                        if (connectionStatus instanceof Status.Success &&
                                mappingStatus instanceof Status.Success) {
                            return new Status.Success("successfully connected + initialized mapper");
                        } else if (connectionStatus instanceof Status.Failure) {
                            return connectionStatus;
                        } else {
                            return mappingStatus;
                        }
                    })
                    .thenAccept(testStatus -> self.tell(testStatus, self))
                    .exceptionally(error -> {
                        self.tell(new Status.Failure(error), self);
                        return null;
                    });
        }

        return goToTesting().using(setSession(data, sender, testConnection.getDittoHeaders())
                .setConnection(connectionToBeTested)
                .setConnectionStatusDetails("Testing connection since " + Instant.now()));
    }

    private State<BaseClientState, BaseClientData> testingConnectionFailed(final ConnectionFailure event,
            final BaseClientData data) {
        logger.info("{} failed: <{}>", stateName(), event.getFailure());
        cleanupResourcesForConnection();
        data.getSessionSenders().forEach(sender ->
                sender.first().tell(getStatusToReport(event.getFailure(), sender.second()), getSelf()));
        return stop();
    }

    private FSM.State<BaseClientState, BaseClientData> connectionTimedOut(final BaseClientData data) {
        data.getSessionSenders().forEach(sender -> {
            final DittoRuntimeException error = ConnectionFailedException.newBuilder(connectionId())
                    .dittoHeaders(sender.second())
                    .build();
            sender.first().tell(new Status.Failure(error), getSelf());
        });
        cleanupResourcesForConnection();
        cleanupFurtherResourcesOnConnectionTimeout(stateName());

        final String timeoutMessage = "Connection timed out at " + Instant.now() + " while " + stateName() + ".";

        if (ConnectivityStatus.OPEN.equals(data.getDesiredConnectionStatus())) {
            if (reconnectTimeoutStrategy.canReconnect()) {
                if (stateData().getSshTunnelState().isEnabled()) {
                    logger.info("Connection requires SSH tunnel, start tunnel.");
                    tunnelActor.tell(SshTunnelActor.TunnelControl.START_TUNNEL, getSender());
                } else {
                    reconnect();
                }
                return goToConnecting(reconnectTimeoutStrategy.getNextTimeout()).using(data.resetSession()
                        .setConnectionStatus(ConnectivityStatus.FAILED)
                        .setConnectionStatusDetails(timeoutMessage + " Will try to reconnect."));
            } else {
                connectionLogger.failure(
                        "Connection timed out. Reached maximum tries and thus will no longer try to reconnect.");
                logger.info(
                        "Connection <{}> reached maximum retries for reconnecting and thus will no longer try to reconnect.",
                        connectionId());

                return goTo(INITIALIZED).using(data.resetSession()
                        .setConnectionStatus(ConnectivityStatus.FAILED)
                        .setConnectionStatusDetails(timeoutMessage +
                                " Reached maximum retries and thus will not try to reconnect any longer."));
            }
        }

        connectionLogger.failure("Connection timed out.");
        return goTo(INITIALIZED).using(data.resetSession()
                .setConnectionStatus(ConnectivityStatus.FAILED)
                .setConnectionStatusDetails(timeoutMessage));
    }

    private State<BaseClientState, BaseClientData> tunnelStarted(final SshTunnelActor.TunnelStarted tunnelStarted,
            final BaseClientData data) {
        logger.info("SSH tunnel established. Connecting via tunnel at localhost: {}", tunnelStarted.getLocalPort());
        final SshTunnelState established = data.getSshTunnelState().established(tunnelStarted.getLocalPort());
        getSelf().tell(Control.CONNECT_AFTER_TUNNEL_ESTABLISHED, getSelf());
        return stay().using(data.setSshTunnelState(established));
    }

    private State<BaseClientState, BaseClientData> connectAfterTunnelStarted(final Control control,
            final BaseClientData data) {

        if (data.getSessionSenders().isEmpty()) {
            logger.info("Reconnecting after ssh tunnel was established.");
            reconnect();
        } else {
            logger.info("Connecting initially after tunnel was established.");
            final ActorRef sender = data.getSessionSenders().get(0).first();
            final DittoHeaders dittoHeaders = data.getSessionSenders().get(0).second();
            doOpenConnection(data, sender, dittoHeaders);
        }

        return stay();
    }

    private State<BaseClientState, BaseClientData> testConnectionAfterTunnelStarted(final Control control,
            final BaseClientData data) {
        logger.info("Testing connection after tunnel was established.");

        data.getSessionSenders().forEach(p -> {
            final ActorRef sender = p.first();
            final DittoHeaders dittoHeaders = p.second();
            final TestConnection testConnection = TestConnection.of(data.getConnection(), dittoHeaders);
            getSelf().tell(testConnection, sender);
        });

        return stay().using(data);
    }

    private State<BaseClientState, BaseClientData> tunnelClosed(final SshTunnelActor.TunnelClosed tunnelClosed,
            final BaseClientData data) {
        logger.info("SSH tunnel closed: {}", tunnelClosed.getMessage());
        final var failure =
                new ImmutableConnectionFailure(null, tunnelClosed.getError(), tunnelClosed.getMessage());
        getSelf().tell(failure, getSelf());
        final SshTunnelState closedState = data.getSshTunnelState().failed(tunnelClosed.getError());
        return stay().using(data.setSshTunnelState(closedState));
    }

    protected final SshTunnelState getSshTunnelState() {
        return stateData().getSshTunnelState();
    }

    private State<BaseClientState, BaseClientData> openConnectionInConnectingState(final OpenConnection openConnection,
            final BaseClientData data) {

        final ActorRef origin = getSender();
        if (!getSelf().equals(origin) && !getContext().getSystem().deadLetters().equals(origin)) {
            // add this sender to list of actors to respond to once connection succeeds.
            return stay().using(data.addSessionSender(origin, openConnection.getDittoHeaders()));
        } else {
            return stay();
        }
    }

    /**
     * Handle the event ClientConnected in state CONNECTING.
     * By default, allocate resources, and then start publisher and consumer actors.
     */
    protected State<BaseClientState, BaseClientData> clientConnectedInConnectingState(
            final ClientConnected clientConnected,
            final BaseClientData data) {

        return ifEventUpToDate(clientConnected, () -> {
            allocateResourcesOnConnection(clientConnected);
            Patterns.pipe(startPublisherAndConsumerActors(clientConnected), getContext().getDispatcher())
                    .to(getSelf());
            return stay().using(data);
        });
    }

    /**
     * Start publisher and consumer actors.
     * <p>
     * NOT thread-safe! Only invoke as a part of message handling.
     *
     * @return Future that completes with the result of starting publisher and consumer actors.
     */
    protected CompletionStage<InitializationResult> startPublisherAndConsumerActors(
            @Nullable final ClientConnected clientConnected) {

        logger.info("Starting publisher and consumers.");

        // All these method calls are NOT thread-safe. Do NOT inline.
        final CompletionStage<Status.Status> publisherReady = startPublisherActor();
        final CompletionStage<Status.Status> consumersReady = startConsumerActors(clientConnected);
        final CompletionStage<Void> pubsubReady = subscribeAndDeclareAcknowledgementLabels();

        return publisherReady.thenCompose(unused -> consumersReady)
                .thenCompose(unused -> pubsubReady)
                .thenApply(unused -> InitializationResult.success())
                .exceptionally(InitializationResult::failed);
    }

    private State<BaseClientState, BaseClientData> handleInitializationResult(
            final InitializationResult initializationResult, final BaseClientData data) {

        if (initializationResult.isSuccess()) {
            connectionLogger.success("Connection successful.");
            data.getSessionSenders().forEach(origin -> origin.first().tell(new Status.Success(CONNECTED), getSelf()));
            return goTo(CONNECTED).using(data.resetSession()
                    .setConnectionStatus(ConnectivityStatus.OPEN)
                    .setConnectionStatusDetails("Connected at " + Instant.now()));
        } else {
            getSelf().tell(initializationResult.getFailure(), ActorRef.noSender());
            return stay();
        }
    }

    /**
     * Subclasses should start their publisher actor in the implementation of this method and report success or
     * failure in the returned {@link CompletionStage}. {@code BaseClientActor} calls this method when the client is
     * connected.
     * <p>
     * NOT thread-safe! Only invoke as a part of message handling.
     *
     * @return a completion stage that completes either successfully when the publisher actor was started
     * successfully or exceptionally when the publisher actor could not be started successfully
     */
    protected abstract CompletionStage<Status.Status> startPublisherActor();

    /**
     * Subclasses should start their consumer actors in the implementation of this method and report success or
     * failure in the returned {@link CompletionStage}.
     * <p>
     * NOT thread-safe if it starts any actors! Only invoke as a part of message handling.
     *
     * @param clientConnected message indicating that the client has successfully been connected to the external system,
     * or null if consumer actors are to be started before the client becomes connected.
     * @return a completion stage that completes either successfully when all consumers were started
     * successfully or exceptionally when starting a consumer actor failed
     */
    protected CompletionStage<Status.Status> startConsumerActors(@Nullable final ClientConnected clientConnected) {
        return CompletableFuture.completedFuture(new Status.Success(Done.getInstance()));
    }

    private State<BaseClientState, BaseClientData> clientDisconnected(final ClientDisconnected event,
            final BaseClientData data) {

        return ifEventUpToDate(event, () -> {
            connectionLogger.success("Disconnected successfully.");

            cleanupResourcesForConnection();
            tellTunnelActor(SshTunnelActor.TunnelControl.STOP_TUNNEL);
            data.getSessionSenders()
                    .forEach(sender -> sender.first().tell(new Status.Success(DISCONNECTED), getSelf()));

            final BaseClientData nextStateData = data.resetSession()
                    .setConnectionStatus(ConnectivityStatus.CLOSED)
                    .setConnectionStatusDetails("Disconnected at " + Instant.now());

            if (event.shutdownAfterDisconnected()) {
                return stop(Normal(), nextStateData);
            } else {
                return goTo(DISCONNECTED).using(nextStateData);
            }
        });
    }

    private void tellTunnelActor(final SshTunnelActor.TunnelControl control) {
        if (tunnelActor != null) {
            tunnelActor.tell(control, getSelf());
        } else {
            logger.debug("Tunnel actor not started.");
        }
    }

    private State<BaseClientState, BaseClientData> connectingConnectionFailed(final ConnectionFailure event,
            final BaseClientData data) {

        return ifEventUpToDate(event, () -> {
            logger.info("{} failed: <{}>", stateName(), event.getFailure());

            cleanupResourcesForConnection();
            data.getSessionSenders().forEach(sender ->
                    sender.first().tell(getStatusToReport(event.getFailure(), sender.second()), getSelf()));

            return backoffAfterFailure(event, data);
        });
    }

    private State<BaseClientState, BaseClientData> connectedConnectionFailed(final ConnectionFailure event,
            final BaseClientData data) {

        return ifEventUpToDate(event, () -> {

            // do not bother to disconnect gracefully - the other end of the connection is probably dead
            cleanupResourcesForConnection();
            cleanupFurtherResourcesOnConnectionTimeout(stateName());

            return backoffAfterFailure(event, data);
        });
    }

    /**
     * Attempt to reconnect after a failure. Ensure resources were cleaned up before calling it.
     * Enter state CONNECTING without actually attempting reconnection.
     * Actual reconnection happens after the state times out.
     *
     * @param event the failure event
     * @param data the current client data
     */
    private State<BaseClientState, BaseClientData> backoffAfterFailure(final ConnectionFailure event,
            final BaseClientData data) {

        dittoProtocolSub.removeSubscriber(getSelf());
        if (ConnectivityStatus.OPEN.equals(data.getDesiredConnectionStatus())) {
            if (reconnectTimeoutStrategy.canReconnect()) {
                final Duration nextBackoff = reconnectTimeoutStrategy.getNextBackoff();
                final var errorMessage =
                        String.format("Connection failed due to: {0}. Will reconnect after %s.", nextBackoff);
                connectionLogger.failure(errorMessage, event.getFailureDescription());
                logger.info("Connection failed: {}. Reconnect after {}.", event, nextBackoff);
                return goToConnecting(nextBackoff).using(data.resetSession()
                        .setConnectionStatus(ConnectivityStatus.FAILED)
                        .setConnectionStatusDetails(event.getFailureDescription()));
            } else {
                connectionLogger.failure(
                        "Connection failed due to: {0}. Reached maximum tries and thus will no longer try to reconnect.",
                        event.getFailureDescription());
                logger.info(
                        "Connection <{}> reached maximum retries for reconnecting and thus will no longer try to reconnect.",
                        connectionId());

                // stay in UNKNOWN state until re-opened manually
                return goTo(INITIALIZED).using(data.resetSession()
                        .setConnectionStatus(ConnectivityStatus.FAILED)
                        .setConnectionStatusDetails(event.getFailureDescription()
                                + " Reached maximum retries and thus will not try to reconnect any longer."));
            }
        }

        connectionLogger.failure("Connection failed due to: {0}.", event.getFailureDescription());
        return goTo(INITIALIZED)
                .using(data.resetSession()
                        .setConnectionStatus(ConnectivityStatus.FAILED)
                        .setConnectionStatusDetails(event.getFailureDescription())
                );
    }

    private State<BaseClientState, BaseClientData> ifEventUpToDate(final Object event,
            final Supplier<State<BaseClientState, BaseClientData>> thenExecute) {

        final BaseClientState state = stateName();
        final ActorRef sender = getSender();
        if (isEventUpToDate(event, state, sender)) {
            return thenExecute.get();
        } else {
            logger.warning("Received stale event <{}> at state <{}>", event, state);
            return stay();
        }
    }

    private FSM.State<BaseClientState, BaseClientData> retrieveConnectionStatus(final RetrieveConnectionStatus command,
            final BaseClientData data) {

        logger.withCorrelationId(command)
                .debug("Received RetrieveConnectionStatus for connection <{}> message from <{}>." +
                                " Forwarding to consumers and publishers.", command.getEntityId(),
                        getSender());

        // send to all children (consumers, publishers, except mapping actor)
        getContext().getChildren().forEach(child -> {
            final var childName = child.path().name();
            if (!NO_ADDRESS_REPORTING_CHILD_NAMES.contains(childName)) {
                logger.withCorrelationId(command)
                        .debug("Forwarding RetrieveAddressStatus to child <{}>.", child.path());
                child.tell(RetrieveAddressStatus.getInstance(), getSender());
            }
        });

        final ResourceStatus clientStatus =
                ConnectivityModelFactory.newClientStatus(getInstanceIdentifier(),
                        data.getConnectionStatus(),
                        "[" + stateName().name() + "] " + data.getConnectionStatusDetails().orElse(""),
                        getInConnectionStatusSince());
        getSender().tell(clientStatus, getSelf());

        return stay();
    }

    private static String getInstanceIdentifier() {
        return InstanceIdentifierSupplier.getInstance().get();
    }

    private FSM.State<BaseClientState, BaseClientData> retrieveConnectionMetrics(
            final RetrieveConnectionMetrics command) {

        logger.withCorrelationId(command)
                .debug("Received RetrieveConnectionMetrics message for connection <{}>. Gathering metrics.",
                        command.getEntityId());
        final var dittoHeaders = command.getDittoHeaders();

        final var sourceMetrics = connectionCounterRegistry.aggregateSourceMetrics(connectionId());
        final var targetMetrics = connectionCounterRegistry.aggregateTargetMetrics(connectionId());

        final var connectionMetrics =
                connectionCounterRegistry.aggregateConnectionMetrics(sourceMetrics, targetMetrics);

        final var retrieveConnectionMetricsResponse =
                RetrieveConnectionMetricsResponse.getBuilder(connectionId(), dittoHeaders)
                        .connectionMetrics(connectionMetrics)
                        .sourceMetrics(sourceMetrics)
                        .targetMetrics(targetMetrics)
                        .build();

        getSender().tell(retrieveConnectionMetricsResponse, getSelf());
        return stay();
    }

    private FSM.State<BaseClientState, BaseClientData> resetConnectionMetrics(final ResetConnectionMetrics command,
            final BaseClientData data) {

        logger.withCorrelationId(command)
                .debug("Received ResetConnectionMetrics message for connection <{}>. Resetting metrics.",
                        command.getEntityId());
        connectionCounterRegistry.resetForConnection(data.getConnection());

        return stay();
    }

    private FSM.State<BaseClientState, BaseClientData> enableConnectionLogs(final EnableConnectionLogs command) {
        final var connectionId = command.getEntityId();
        logger.withCorrelationId(command)
                .debug("Received EnableConnectionLogs message for connection <{}>. Enabling logs.", connectionId);

        connectionLoggerRegistry.unmuteForConnection(connectionId);

        return stay();
    }

    private FSM.State<BaseClientState, BaseClientData> checkLoggingActive(final CheckConnectionLogsActive command) {
        final var connectionId = command.getEntityId();
        logger.withCorrelationId(command)
                .debug("Received checkLoggingActive message for connection <{}>." +
                        " Checking if logging for connection is expired.", connectionId);

        if (connectionLoggerRegistry.isLoggingExpired(connectionId, command.getTimestamp())) {
            connectionLoggerRegistry.muteForConnection(connectionId);
            getSender().tell(LoggingExpired.of(connectionId), ActorRef.noSender());
        }

        return stay();
    }

    private FSM.State<BaseClientState, BaseClientData> retrieveConnectionLogs(final RetrieveConnectionLogs command) {
        logger.withCorrelationId(command)
                .debug("Received RetrieveConnectionLogs message for connection <{}>. Gathering metrics.",
                        command.getEntityId());

        final ConnectionLoggerRegistry.ConnectionLogs connectionLogs =
                connectionLoggerRegistry.aggregateLogs(connectionId());

        getSender().tell(RetrieveConnectionLogsResponse.of(connectionId(), connectionLogs.getLogs(),
                connectionLogs.getEnabledSince(), connectionLogs.getEnabledUntil(), command.getDittoHeaders()),
                getSelf());

        return stay();
    }

    private FSM.State<BaseClientState, BaseClientData> resetConnectionLogs(final ResetConnectionLogs command,
            final BaseClientData data) {

        logger.debug("Received ResetConnectionLogs message, resetting logs.");

        connectionLoggerRegistry.resetForConnection(data.getConnection());

        connectionLoggerRegistry.forConnection(data.getConnectionId())
                .success(InfoProviderFactory.forSignal(command), "Successfully reset the logs.");

        return stay();
    }

    private ConnectionFailedException newConnectionFailedException(final DittoHeaders dittoHeaders) {
        return ConnectionFailedException
                .newBuilder(connection.getId())
                .dittoHeaders(dittoHeaders)
                .description("Could not establish a connection on '" +
                        connection.getHostname() + ":" + connection.getPort() + "'. Make sure the " +
                        "endpoint is reachable and that no firewall prevents the connection.")
                .build();
    }

    private DittoRuntimeException unhandledExceptionForSignalInState(final Object signal,
            final BaseClientState state) {
        final DittoHeaders headers = signal instanceof WithDittoHeaders
                ? ((WithDittoHeaders) signal).getDittoHeaders()
                : DittoHeaders.empty();
        switch (state) {
            case CONNECTING:
            case DISCONNECTING:
                return ConnectionSignalIllegalException.newBuilder(connectionId())
                        .operationName(state.name().toLowerCase())
                        .timeout(connectionContext.getConnectivityConfig().getClientConfig().getConnectingMinTimeout())
                        .dittoHeaders(headers)
                        .build();
            default:
                final String signalType = signal instanceof Signal
                        ? ((Signal<?>) signal).getType()
                        : "unknown"; // no need to disclose Java class of signal to clients
                return ConnectionSignalIllegalException.newBuilder(connectionId())
                        .illegalSignalForState(signalType, state.name().toLowerCase())
                        .dittoHeaders(headers)
                        .build();
        }
    }

    protected boolean canConnectViaSocket(final Connection connection) {
        final var tunnelState = stateData().getSshTunnelState();
        if (tunnelState.isEnabled()) {
            final var uri = connection.getSshTunnel().map(SshTunnel::getUri).map(URI::create).orElseThrow();
            final String sshHost = uri.getHost();
            final int sshPort = uri.getPort();
            final int localTunnelPort = tunnelState.getLocalPort();
            logger.info("Check connection to {}:{} and {}:{}.", sshHost, sshPort, "localhost", localTunnelPort);
            return checkHostAndPortForAvailability(sshHost, sshPort)
                    && checkHostAndPortForAvailability("localhost", localTunnelPort);
        } else {
            return checkHostAndPortForAvailability(connection.getHostname(), connection.getPort());
        }
    }

    private boolean checkHostAndPortForAvailability(final String host, final int port) {
        try (final Socket socket = new Socket()) {
            socket.connect(new InetSocketAddress(host, port), SOCKET_CHECK_TIMEOUT_MS);
            return true;
        } catch (final IOException | IllegalArgumentException ex) {
            connectionLogger.failure("Socket could not be opened for {0}:{1,number,#} due to {2}", host, port,
                    ex.getMessage());

            logger.warning("Socket could not be opened for <{}:{}> due to {}: {}", host, port,
                    ex.getClass().getCanonicalName(), ex.getMessage());
        }
        return false;
    }

    private FSM.State<BaseClientState, BaseClientData> handleSignal(final Signal<?> signal,
            final BaseClientData data) {
        if (stateName() == CONNECTED) {
            outboundDispatchingActor.tell(signal, getSender());
        } else {
            logger.withCorrelationId(signal)
                    .debug("Client state <{}> is not CONNECTED; dropping <{}>", stateName(), signal);
        }
        return stay();
    }

    private FSM.State<BaseClientState, BaseClientData> handleInboundSignal(final InboundSignal inboundSignal,
            final BaseClientData data) {
        // dispatch signal to other client actors according to entity ID
        final Signal<?> signal = inboundSignal.getSignal();
        if (signal instanceof WithSubscriptionId<?>) {
            dispatchSearchCommand((WithSubscriptionId<?>) signal);
        } else {
            final ActorRef recipient = tryExtractEntityId(signal)
                    .flatMap(clientActorRefs::lookup)
                    .orElseThrow();
            if (getSelf().equals(recipient)) {
                outboundDispatchingActor.tell(inboundSignal, getSender());
            } else {
                recipient.tell(inboundSignal, getSender());
            }
        }
        return stay();
    }

    private static Optional<EntityId> tryExtractEntityId(Signal<?> signal) {
        if (signal instanceof WithEntityId) {
            final var withEntityId = (WithEntityId) signal;
            return Optional.of(withEntityId.getEntityId());
        } else {
            return Optional.empty();
        }
    }

    private void dispatchSearchCommand(final WithSubscriptionId<?> searchCommand) {
        final String subscriptionId = searchCommand.getSubscriptionId();
        if (subscriptionId.length() > subscriptionIdPrefixLength) {
            final var prefix = subscriptionId.substring(0, subscriptionIdPrefixLength);
            final Optional<Integer> index = parseHexString(prefix);
            if (index.isPresent()) {
                final ActorRef receiver = clientActorRefs.get(index.get()).orElseThrow();
                if (getSelf().equals(receiver)) {
                    forwardThingSearchCommand(searchCommand, stateData());
                } else {
                    // sender is overwritten at the client actor responsible for the subscription ID prefix.
                    receiver.tell(searchCommand, ActorRef.noSender());
                }
                return;
            }
        }
        // command is invalid or outdated, dropping.
        logger.withCorrelationId(searchCommand)
                .info("Dropping search command with invalid subscription ID: <{}>", searchCommand);
        connectionLogger.failure(InfoProviderFactory.forSignal(searchCommand),
                "Dropping search command with invalid subscription ID: " +
                        searchCommand.getSubscriptionId());
    }

    private Instant getInConnectionStatusSince() {
        return stateData().getInConnectionStatusSince();
    }

    private CompletionStage<Status.Status> testMessageMappingProcessor() {
        try {
            return tryToConfigureMessageMappingProcessor();
        } catch (final DittoRuntimeException dre) {
            final String logMessage = MessageFormat.format(
                    "Got DittoRuntimeException during initialization of MessageMappingProcessor: {0} {1} - desc: {2}",
                    dre.getClass().getSimpleName(), dre.getMessage(), dre.getDescription().orElse(""));
            connectionLogger.failure(logMessage);
            logger.withCorrelationId(dre).info(logMessage);
            return CompletableFuture.completedFuture(new Status.Failure(dre));
        }
    }

    private CompletionStage<Status.Status> tryToConfigureMessageMappingProcessor() {
        final ActorSystem actorSystem = getContext().getSystem();

        // this one throws DittoRuntimeExceptions when the mapper could not be configured
        InboundMappingProcessor.of(connectionContext, actorSystem, protocolAdapter, logger);
        OutboundMappingProcessor.of(connectionContext, actorSystem, protocolAdapter, logger);
        return CompletableFuture.completedFuture(new Status.Success("mapping"));
    }

    private Pair<ActorRef, ActorRef> startOutboundActors(final ConnectionContext connectionContext,
            final ProtocolAdapter protocolAdapter) {
        final OutboundMappingSettings settings;
        final OutboundMappingProcessor outboundMappingProcessor;
        try {
<<<<<<< HEAD
=======
            var retrievedConnectivityConfig =
                    connectivityConfigProvider.getConnectivityConfig(connection.getId());
>>>>>>> fcea3370
            // this one throws DittoRuntimeExceptions when the mapper could not be configured
            settings = OutboundMappingSettings.of(connectionContext, getContext().getSystem(), proxyActorSelection,
                    protocolAdapter, logger);
            outboundMappingProcessor = OutboundMappingProcessor.of(settings);
        } catch (final DittoRuntimeException dre) {
            connectionLogger.failure("Failed to start message mapping processor due to: {0}.", dre.getMessage());
            logger.info("Got DittoRuntimeException during initialization of MessageMappingProcessor: {} {} - desc: {}",
                    dre.getClass().getSimpleName(), dre.getMessage(), dre.getDescription().orElse(""));
            throw dre;
        }

        final Connection connection = connectionContext.getConnection();
        final int processorPoolSize = connection.getProcessorPoolSize();
        logger.debug("Starting mapping processor actors with pool size of <{}>.", processorPoolSize);
        final Props outboundMappingProcessorActorProps =
                OutboundMappingProcessorActor.props(getSelf(), outboundMappingProcessor, connection, processorPoolSize);

        final ActorRef processorActor =
                getContext().actorOf(outboundMappingProcessorActorProps, OutboundMappingProcessorActor.ACTOR_NAME);

        final Props outboundDispatchingProcessorActorProps = OutboundDispatchingActor.props(settings, processorActor);
        final ActorRef dispatchingActor =
                getContext().actorOf(outboundDispatchingProcessorActorProps, OutboundDispatchingActor.ACTOR_NAME);

        return Pair.create(dispatchingActor, processorActor);
    }

    /**
     * Starts the {@link InboundDispatchingActor} responsible for signal de-multiplexing and acknowledgement
     * aggregation.
     *
     * @return the ref to the started {@link InboundMappingProcessorActor}
     * @throws DittoRuntimeException when mapping processor could not get started.
     */
    private ActorRef startInboundDispatchingActor(final Connection connection,
            final ProtocolAdapter protocolAdapter,
            final ActorRef outboundMappingProcessorActor) {

        final Props inboundDispatchingActorProps =
                InboundDispatchingActor.props(connection, protocolAdapter.headerTranslator(), proxyActorSelection,
                        connectionActor, outboundMappingProcessorActor);

        return getContext().actorOf(inboundDispatchingActorProps, InboundDispatchingActor.ACTOR_NAME);
    }

    /**
     * Starts the {@link InboundMappingProcessorActor} responsible for payload transformation/mapping as child actor.
     *
     * @param connectionContext the connection.
     * @param protocolAdapter the protocol adapter.
     * @param inboundDispatchingActor the actor to hand mapping outcomes to.
     * @return the ref to the started {@link InboundMappingProcessorActor}
     * @throws DittoRuntimeException when mapping processor could not get started.
     */
    private ActorRef startInboundMappingProcessorActor(final ConnectionContext connectionContext,
            final ProtocolAdapter protocolAdapter,
            final ActorRef inboundDispatchingActor) {

        final InboundMappingProcessor inboundMappingProcessor;
        try {
<<<<<<< HEAD
=======
            var retrievedConnectivityConfig =
                    connectivityConfigProvider.getConnectivityConfig(connection.getId());

>>>>>>> fcea3370
            // this one throws DittoRuntimeExceptions when the mapper could not be configured
            inboundMappingProcessor =
                    InboundMappingProcessor.of(connectionContext, getContext().getSystem(), protocolAdapter, logger);
        } catch (final DittoRuntimeException dre) {
            connectionLogger.failure("Failed to start message mapping processor due to: {0}.", dre.getMessage());
            logger.info("Got DittoRuntimeException during initialization of MessageMappingProcessor: {} {} - desc: {}",
                    dre.getClass().getSimpleName(), dre.getMessage(), dre.getDescription().orElse(""));
            throw dre;
        }

        final int processorPoolSize = connectionContext.getConnection().getProcessorPoolSize();
        logger.debug("Starting inbound mapping processor actors with pool size of <{}>.", processorPoolSize);

        final Props inboundMappingProcessorActorProps =
                InboundMappingProcessorActor.props(inboundMappingProcessor, protocolAdapter.headerTranslator(),
                        connectionContext.getConnection(), processorPoolSize, inboundDispatchingActor);

        return getContext().actorOf(inboundMappingProcessorActorProps, InboundMappingProcessorActor.ACTOR_NAME);
    }

    /**
     * Start the subscription manager. Requires MessageMappingProcessorActor to be started to work.
     * Creates an actor materializer.
     *
     * @return reference of the subscription manager.
     */
    private ActorRef startSubscriptionManager(final ActorSelection proxyActor, final ClientConfig clientConfig) {
        final ActorRef pubSubMediator = DistributedPubSub.get(getContext().getSystem()).mediator();
        final var mat = Materializer.createMaterializer(this::getContext);
        final var props = SubscriptionManager.props(clientConfig.getSubscriptionManagerTimeout(), pubSubMediator,
                proxyActor, mat);
        return getContext().actorOf(props, SubscriptionManager.ACTOR_NAME);
    }

    private FSM.State<BaseClientState, BaseClientData> forwardThingSearchCommand(final ThingSearchCommand<?> command,
            final BaseClientData data) {
        // Tell subscriptionManager to send search events to messageMappingProcessorActor.
        // See javadoc of
        //   ConnectionPersistentActor#forwardThingSearchCommandToClientActors(ThingSearchCommand)
        // for the message path of the search protocol.
        if (stateName() == CONNECTED) {
            subscriptionManager.tell(command, outboundDispatchingActor);
        } else {
            logger.withCorrelationId(command)
                    .debug("Client state <{}> is not CONNECTED; dropping <{}>", stateName(), command);
        }
        return stay();
    }

    protected boolean isDryRun() {
        return TESTING.equals(stateName());
    }

    private String nextChildActorName(final String prefix) {
        return prefix + ++childActorCount;
    }

    private BaseClientData setSession(final BaseClientData data, @Nullable final ActorRef sender,
            final DittoHeaders headers) {

        if (!Objects.equals(sender, getSelf()) && !Objects.equals(sender, getContext().system().deadLetters())) {
            return data.resetSession().addSessionSender(sender, headers);
        } else {
            return data.resetSession();
        }
    }

    private void cancelStateTimeout() {
        cancelTimer(DITTO_STATE_TIMEOUT_TIMER);
    }

    private void scheduleStateTimeout(final Duration duration) {
        startSingleTimer(DITTO_STATE_TIMEOUT_TIMER, StateTimeout(), duration);
    }

    /**
     * Add meaningful message to status for reporting.
     *
     * @param status status to report.
     * @return status with meaningful message.
     */
    private Status.Status getStatusToReport(final Status.Status status, final DittoHeaders dittoHeaders) {
        final Status.Status answerToPublish;
        if (status instanceof Status.Failure) {
            final var failure = (Status.Failure) status;
            if (!(failure.cause() instanceof DittoRuntimeException)) {
                final DittoRuntimeException error = ConnectionFailedException.newBuilder(connectionId())
                        .description(describeEventualCause(failure.cause()))
                        .dittoHeaders(dittoHeaders)
                        .build();
                answerToPublish = new Status.Failure(error);
            } else {
                answerToPublish = status;
            }
        } else {
            answerToPublish = status;
        }
        return answerToPublish;
    }

    private ActorSelection getLocalActorOfSamePath(@Nullable final ActorRef exampleActor) {
        final ActorRef actorRef = Optional.ofNullable(exampleActor).orElse(getContext().getSystem().deadLetters());
        return getContext().getSystem().actorSelection(actorRef.path().toStringWithoutAddress());
    }

    private static String describeEventualCause(@Nullable final Throwable throwable) {
        if (null == throwable) {
            return "Unknown cause.";
        }
        final var cause = throwable.getCause();
        if (cause == null || cause.equals(throwable)) {
            final String message =
                    throwable.getMessage() != null
                            ? throwable.getMessage()
                            // if message is null, provide at least the exception class name
                            : throwable.getClass().getName();
            return "Cause: " + message;
        } else {
            return describeEventualCause(cause);
        }
    }

    private SupervisorStrategy createSupervisorStrategy(final ActorRef self) {
        return new OneForOneStrategy(
                DeciderBuilder
                        .match(DittoRuntimeException.class, error -> {
                            logger.warning("Received unhandled DittoRuntimeException <{}>. " +
                                    "Telling outbound mapping processor about it.", error);
                            outboundDispatchingActor.tell(error, ActorRef.noSender());
                            return (SupervisorStrategy.Directive) SupervisorStrategy.resume();
                        })
                        .matchAny(error -> {
                            self.tell(new ImmutableConnectionFailure(getSender(), error, "exception in child"), self);
                            if (getSender().equals(tunnelActor)) {
                                logger.debug("Restarting tunnel actor after failure: {}", error.getMessage());
                                return (SupervisorStrategy.Directive) SupervisorStrategy.restart();
                            } else {
                                return (SupervisorStrategy.Directive) SupervisorStrategy.stop();
                            }
                        }).build()
        );
    }

    /**
     * Subscribe for signals. NOT thread-safe due to querying actor state.
     *
     * @return a future that completes when subscription and ack label declaration succeed and fails when either fails.
     */
    private CompletionStage<Void> subscribeAndDeclareAcknowledgementLabels() {
        if (isDryRun()) {
            // no point writing to the distributed data in a dry run - this actor will stop right away
            return CompletableFuture.completedFuture(null);
        } else {
            final String group = getPubsubGroup();
            final CompletionStage<Void> subscribe = subscribeToStreamingTypes(group);
            final CompletionStage<Void> declare =
                    dittoProtocolSub.declareAcknowledgementLabels(getDeclaredAcks(), getSelf(), group);
            return declare.thenCompose(unused -> subscribe);
        }
    }

    private CompletionStage<Void> subscribeToStreamingTypes(final String pubSubGroup) {
        final Set<StreamingType> streamingTypes = getUniqueStreamingTypes();
        if (streamingTypes.isEmpty()) {
            return CompletableFuture.completedFuture(null);
        }
        return dittoProtocolSub.subscribe(streamingTypes, getTargetAuthSubjects(), getSelf(), pubSubGroup);
    }

    private Set<AcknowledgementLabel> getDeclaredAcks() {
        return ConnectionValidator.getAcknowledgementLabelsToDeclare(connection).collect(Collectors.toSet());
    }

    private String getPubsubGroup() {
        return connectionId().toString();
    }

    private Set<String> getTargetAuthSubjects() {
        return connection.getTargets()
                .stream()
                .map(Target::getAuthorizationContext)
                .map(AuthorizationContext::getAuthorizationSubjectIds)
                .flatMap(List::stream)
                .collect(Collectors.toSet());
    }

    private Set<StreamingType> getUniqueStreamingTypes() {
        return connection.getTargets().stream()
                .flatMap(target -> target.getTopics().stream()
                        .map(FilteredTopic::getTopic)
                        .map(BaseClientActor::toStreamingTypes))
                .filter(Optional::isPresent)
                .map(Optional::get)
                .collect(Collectors.toSet());
    }

    private static Optional<StreamingType> toStreamingTypes(final Topic topic) {
        switch (topic) {
            case POLICY_ANNOUNCEMENTS:
                return Optional.of(StreamingType.POLICY_ANNOUNCEMENTS);
            case LIVE_EVENTS:
                return Optional.of(StreamingType.LIVE_EVENTS);
            case LIVE_COMMANDS:
                return Optional.of(StreamingType.LIVE_COMMANDS);
            case LIVE_MESSAGES:
                return Optional.of(StreamingType.MESSAGES);
            case TWIN_EVENTS:
                return Optional.of(StreamingType.EVENTS);
            default:
                return Optional.empty();
        }
    }

    private static Duration randomize(final Duration base) {
        return base.plus(Duration.ofMillis((long) (base.toMillis() * Math.random())));
    }

    private static Optional<Integer> parseHexString(final String hexString) {
        try {
            return Optional.of(Integer.parseUnsignedInt(hexString, 16));
        } catch (final NumberFormatException e) {
            return Optional.empty();
        }
    }

    private static void pipeConnectionContextToSelf(final ConnectionContextProvider connectionContextProvider,
            final Connection connection, final ActorRef self, final ExecutionContext executionContext) {

        final CompletionStage<Object> messageToSelfFuture = connectionContextProvider.getConnectionContext(connection)
                .<Object>thenApply(x -> x)
                .exceptionally(throwable -> {
                    if (throwable instanceof RuntimeException) {
                        return throwable;
                    } else {
                        return new RuntimeException(throwable);
                    }
                });

        Patterns.pipe(messageToSelfFuture, executionContext).to(self);
    }

    /**
     * Reconnect timeout strategy that provides increasing timeouts for reconnecting the client.
     * On timeout, increase the next timeout so that backoff happens when connecting to a drop-all firewall.
     * On failure, increase backoff-wait so that backoff happens when connecting to a broken broker.
     * Timeout and backoff are incremented individually in case the remote end refuse or drop packets at random.
     * Each failure causes a timeout. As a result, failures increment both timeout and backoff. The counter
     * {@code currentTries} is only incremented on timeout so that it is not incremented twice on failure.
     */
    public interface ReconnectTimeoutStrategy {

        boolean canReconnect();

        void reset();

        Duration getNextTimeout();

        Duration getNextBackoff();

    }

    /**
     * Implements {@code timeout = minTimeout * 2^x} until max timeout is reached.
     */
    static final class DuplicationReconnectTimeoutStrategy implements ReconnectTimeoutStrategy {

        private final Duration minTimeout;
        private final Duration maxTimeout;
        private final Duration minBackoff;
        private final Duration maxBackoff;
        private final int maxTries;
        private Duration currentTimeout;
        private Duration nextBackoff;
        private int currentTries;

        @Nullable
        private Instant lastTimeoutIncrease = null;

        DuplicationReconnectTimeoutStrategy(final Duration minTimeout,
                final Duration maxTimeout,
                final int maxTries,
                final Duration minBackoff,
                final Duration maxBackoff) {

            this.maxTimeout = checkArgument(maxTimeout, isPositiveOrZero(), () -> "maxTimeout must be positive");
            this.maxBackoff = checkArgument(maxBackoff, isPositiveOrZero(), () -> "maxBackoff must be positive");
            this.minTimeout = checkArgument(minTimeout, isPositiveOrZero().and(isLowerThanOrEqual(maxTimeout)),
                    () -> "minTimeout must be positive and lower than or equal to maxTimeout");
            this.minBackoff = checkArgument(minBackoff, isPositiveOrZero().and(isLowerThanOrEqual(maxBackoff)),
                    () -> "minBackoff must be positive and lower than or equal to maxTimeout");
            this.maxTries = checkArgument(maxTries, arg -> arg > 0, () -> "maxTries must be positive");
            reset();
        }

        private static DuplicationReconnectTimeoutStrategy fromConfig(final ClientConfig clientConfig) {
            return new DuplicationReconnectTimeoutStrategy(clientConfig.getConnectingMinTimeout(),
                    clientConfig.getConnectingMaxTimeout(), clientConfig.getConnectingMaxTries(),
                    clientConfig.getMinBackoff(), clientConfig.getMaxBackoff());
        }

        @Override
        public boolean canReconnect() {
            return currentTries < maxTries;
        }

        @Override
        public void reset() {
            currentTimeout = minTimeout;
            nextBackoff = minBackoff;
            currentTries = 0;
        }

        @Override
        public Duration getNextTimeout() {
            increaseTimeoutAfterRecovery();
            return currentTimeout;
        }

        @Override
        public Duration getNextBackoff() {
            // no need to perform recovery here because timeout always happens after a backoff
            final Duration result = nextBackoff;
            nextBackoff = minDuration(maxBackoff, nextBackoff.multipliedBy(2L));
            return result;
        }

        private void increaseTimeoutAfterRecovery() {
            final var now = Instant.now();
            performRecovery(now);
            currentTimeout = minDuration(maxTimeout, currentTimeout.multipliedBy(2L));
            ++currentTries;
        }

        /*
         * Some form of recovery (reduction of backoff, timeout and retry counter) is necessary so that
         * connections that experience short downtime once every couple days do not fail permanently
         * after some time.
         */
        private void performRecovery(final Instant now) {
            // no point to perform linear recovery if this is the first timeout increase
            if (lastTimeoutIncrease != null) {
                final Duration durationSinceLastTimeout = Duration.between(lastTimeoutIncrease, now);
                final Duration resetThreshold = maxTimeout.plus(maxBackoff).multipliedBy(2L);
                if (isLonger(durationSinceLastTimeout, resetThreshold)) {
                    reset();
                }
            }
            lastTimeoutIncrease = now;
        }

        private static Duration minDuration(final Duration d1, final Duration d2) {
            return isLonger(d1, d2) ? d2 : d1;
        }

        private static boolean isLonger(final Duration d1, final Duration d2) {
            return d2.minus(d1).isNegative();
        }

        private static Predicate<Duration> isLowerThanOrEqual(final Duration otherDuration) {
            return arg -> {
                final Duration minus = arg.minus(otherDuration);
                return minus.isNegative() || minus.isZero();
            };
        }

        private static Predicate<Duration> isPositiveOrZero() {
            return arg -> !arg.isNegative();
        }

    }

    /**
     * Wrapper for a mapped {@link OutboundSignal} that should be forwarded to the publisher actor.
     */
    static final class PublishMappedMessage {

        private final OutboundSignal.MultiMapped outboundSignal;

        PublishMappedMessage(final OutboundSignal.MultiMapped outboundSignal) {
            this.outboundSignal = outboundSignal;
        }

        OutboundSignal.MultiMapped getOutboundSignal() {
            return outboundSignal;
        }

        @Override
        public String toString() {
            return getClass().getSimpleName() + " [" +
                    "outboundSignal=" + outboundSignal +
                    "]";
        }

    }

    /**
     * Signals successful or failed result of client actor initialization.
     */
    public static final class InitializationResult {

        @Nullable private final ConnectionFailure failure;

        public static InitializationResult success() {
            return new InitializationResult(null);
        }

        public static InitializationResult failed(@Nullable final Throwable throwable) {
            return new InitializationResult(new ImmutableConnectionFailure(null, throwable,
                    "Exception during client actor initialization."));
        }

        private InitializationResult(@Nullable final ConnectionFailure failure) {
            this.failure = failure;
        }

        @Nullable
        public ConnectionFailure getFailure() {
            return failure;
        }

        public boolean isSuccess() {
            return failure == null;
        }

        @Override
        public String toString() {
            return isSuccess() ? "Success" : failure.toString();
        }

    }

    private enum Control {
        INIT_COMPLETE,
        REFRESH_CLIENT_ACTOR_REFS,
        CONNECT_AFTER_TUNNEL_ESTABLISHED
    }

    /**
     * Message sent to {@link InboundMappingProcessorActor} instructing it to replace the current
     * {@link InboundMappingProcessor}.
     */
    static final class ReplaceInboundMappingProcessor {

        private final InboundMappingProcessor inboundMappingProcessor;

        private ReplaceInboundMappingProcessor(final InboundMappingProcessor inboundMappingProcessor) {
            this.inboundMappingProcessor = inboundMappingProcessor;
        }

        InboundMappingProcessor getInboundMappingProcessor() {
            return inboundMappingProcessor;
        }

    }

    /**
     * Message sent to {@link OutboundMappingProcessorActor} instructing it to replace the current
     * {@link OutboundMappingProcessor}.
     */
    static final class ReplaceOutboundMappingProcessor {

        private final OutboundMappingProcessor outboundMappingProcessor;

        private ReplaceOutboundMappingProcessor(
                final OutboundMappingProcessor outboundMappingProcessor) {
            this.outboundMappingProcessor = outboundMappingProcessor;
        }

        OutboundMappingProcessor getOutboundMappingProcessor() {
            return outboundMappingProcessor;
        }

    }

    private static final Object SEND_DISCONNECT_ANNOUNCEMENT = new Object();

    private static final class Disconnect {

        @Nullable
        private final ActorRef sender;
        private final boolean shutdownAfterDisconnect;

        private Disconnect(@Nullable final ActorRef sender, final boolean shutdownAfterDisconnect) {
            this.sender = sender;
            this.shutdownAfterDisconnect = shutdownAfterDisconnect;
        }

        @Nullable
        private ActorRef getSender() {
            return sender;
        }

        private boolean shutdownAfterDisconnect() {
            return shutdownAfterDisconnect;
        }
    }

    private static final class CloseConnectionAndShutdown {

        private static final CloseConnectionAndShutdown INSTANCE = new CloseConnectionAndShutdown();

        private CloseConnectionAndShutdown() {
            // no-op
        }
    }

}<|MERGE_RESOLUTION|>--- conflicted
+++ resolved
@@ -59,16 +59,13 @@
 import org.eclipse.ditto.connectivity.api.OutboundSignal;
 import org.eclipse.ditto.connectivity.model.Connection;
 import org.eclipse.ditto.connectivity.model.ConnectionId;
-import org.eclipse.ditto.connectivity.model.ConnectionMetrics;
 import org.eclipse.ditto.connectivity.model.ConnectivityModelFactory;
 import org.eclipse.ditto.connectivity.model.ConnectivityStatus;
 import org.eclipse.ditto.connectivity.model.FilteredTopic;
 import org.eclipse.ditto.connectivity.model.ResourceStatus;
 import org.eclipse.ditto.connectivity.model.Source;
-import org.eclipse.ditto.connectivity.model.SourceMetrics;
 import org.eclipse.ditto.connectivity.model.SshTunnel;
 import org.eclipse.ditto.connectivity.model.Target;
-import org.eclipse.ditto.connectivity.model.TargetMetrics;
 import org.eclipse.ditto.connectivity.model.Topic;
 import org.eclipse.ditto.connectivity.model.signals.announcements.ConnectionClosedAnnouncement;
 import org.eclipse.ditto.connectivity.model.signals.announcements.ConnectionOpenedAnnouncement;
@@ -94,8 +91,6 @@
 import org.eclipse.ditto.connectivity.service.config.ConnectionContextProviderFactory;
 import org.eclipse.ditto.connectivity.service.config.ConnectivityConfig;
 import org.eclipse.ditto.connectivity.service.config.ConnectivityConfigModifiedBehavior;
-import org.eclipse.ditto.connectivity.service.config.MonitoringConfig;
-import org.eclipse.ditto.connectivity.service.config.mapping.MapperLimitsConfig;
 import org.eclipse.ditto.connectivity.service.mapping.ConnectionContext;
 import org.eclipse.ditto.connectivity.service.mapping.DittoConnectionContext;
 import org.eclipse.ditto.connectivity.service.messaging.internal.ClientConnected;
@@ -223,19 +218,14 @@
         proxyActorSelection = getLocalActorOfSamePath(proxyActor);
         connectionContextProvider = ConnectionContextProviderFactory.getInstance(getContext().getSystem());
 
-<<<<<<< HEAD
         final ConnectivityConfig staticConnectivityConfig = ConnectivityConfig.forActorSystem(getContext().getSystem());
         final ClientConfig staticClientConfig = staticConnectivityConfig.getClientConfig();
-        final ProtocolAdapterProvider protocolAdapterProvider =
+        final var protocolAdapterProvider =
                 ProtocolAdapterProvider.load(staticConnectivityConfig.getProtocolConfig(), getContext().getSystem());
-=======
-        final var protocolAdapterProvider =
-                ProtocolAdapterProvider.load(connectivityConfig.getProtocolConfig(), getContext().getSystem());
->>>>>>> fcea3370
         protocolAdapter = protocolAdapterProvider.getProtocolAdapter(null);
         connectionContext = DittoConnectionContext.of(connection, staticConnectivityConfig);
 
-        final MonitoringConfig monitoringConfig = staticConnectivityConfig.getMonitoringConfig();
+        final var monitoringConfig = staticConnectivityConfig.getMonitoringConfig();
         connectionCounterRegistry = ConnectivityCounterRegistry.newInstance();
         connectionLoggerRegistry = ConnectionLoggerRegistry.fromConfig(monitoringConfig.logger());
         connectionLoggerRegistry.initForConnection(connection);
@@ -248,30 +238,7 @@
                 .tag("id", connectionId.toString())
                 .tag("type", connection.getConnectionType().getName());
 
-<<<<<<< HEAD
         reconnectTimeoutStrategy = DuplicationReconnectTimeoutStrategy.fromConfig(staticClientConfig);
-=======
-        final var monitoringConfig = connectivityConfig.getMonitoringConfig();
-        connectionCounterRegistry = ConnectivityCounterRegistry.newInstance();
-        connectionLoggerRegistry = ConnectionLoggerRegistry.fromConfig(monitoringConfig.logger());
-
-        connectionLoggerRegistry.initForConnection(connection);
-        connectionCounterRegistry.initForConnection(connection);
-
-        connectionLogger = connectionLoggerRegistry.forConnection(connectionId);
-
-        reconnectTimeoutStrategy = DuplicationReconnectTimeoutStrategy.fromConfig(clientConfig);
-
-        final Pair<ActorRef, ActorRef> actorPair = startOutboundActors(connection, protocolAdapter);
-        outboundDispatchingActor = actorPair.first();
-        outboundMappingProcessorActor = actorPair.second();
-
-        final ActorRef inboundDispatcher =
-                startInboundDispatchingActor(connection, protocolAdapter, outboundMappingProcessorActor);
-        inboundMappingProcessorActor =
-                startInboundMappingProcessorActor(connection, protocolAdapter, inboundDispatcher);
-        subscriptionManager = startSubscriptionManager(this.proxyActorSelection);
->>>>>>> fcea3370
         supervisorStrategy = createSupervisorStrategy(getSelf());
         clientActorRefs = ClientActorRefs.empty();
         clientActorRefsNotificationDelay = randomize(staticClientConfig.getClientActorRefsNotificationDelay());
@@ -394,28 +361,14 @@
         connectionContext = connectionContext.withConnectivityConfig(modifiedConfig);
         if (hasInboundMapperConfigChanged(modifiedConfig)) {
             logger.debug("Config changed for InboundMappingProcessor, recreating it.");
-<<<<<<< HEAD
-            final InboundMappingProcessor inboundMappingProcessor =
+            final var inboundMappingProcessor =
                     InboundMappingProcessor.of(connectionContext, getContext().getSystem(), protocolAdapter, logger);
-=======
-            final var inboundMappingProcessor =
-                    InboundMappingProcessor.of(connection.getId(), connection.getConnectionType(),
-                            connection.getPayloadMappingDefinition(),
-                            getContext().getSystem(), modifiedConfig,
-                            protocolAdapter, logger);
->>>>>>> fcea3370
             inboundMappingProcessorActor.tell(new ReplaceInboundMappingProcessor(inboundMappingProcessor), getSelf());
         }
         if (hasOutboundMapperConfigChanged(modifiedConfig)) {
             logger.debug("Config changed for OutboundMappingProcessor, recreating it.");
-<<<<<<< HEAD
-            final OutboundMappingProcessor outboundMappingProcessor =
+            final var outboundMappingProcessor =
                     OutboundMappingProcessor.of(connectionContext, getContext().getSystem(), protocolAdapter, logger);
-=======
-            final var outboundMappingProcessor =
-                    OutboundMappingProcessor.of(connection, getContext().getSystem(), modifiedConfig,
-                            protocolAdapter, logger);
->>>>>>> fcea3370
             outboundMappingProcessorActor.tell(new ReplaceOutboundMappingProcessor(outboundMappingProcessor),
                     getSelf());
         }
@@ -446,27 +399,15 @@
     }
 
     private boolean hasInboundMapperConfigChanged(final ConnectivityConfig connectivityConfig) {
-<<<<<<< HEAD
-        final MapperLimitsConfig currentConfig =
-                connectionContext.getConnectivityConfig().getMappingConfig().getMapperLimitsConfig();
-        final MapperLimitsConfig modifiedConfig = connectivityConfig.getMappingConfig().getMapperLimitsConfig();
-=======
-        final var currentConfig = this.connectivityConfig.getMappingConfig().getMapperLimitsConfig();
+        final var currentConfig = connectionContext.getConnectivityConfig().getMappingConfig().getMapperLimitsConfig();
         final var modifiedConfig = connectivityConfig.getMappingConfig().getMapperLimitsConfig();
->>>>>>> fcea3370
         return currentConfig.getMaxMappedInboundMessages() != modifiedConfig.getMaxMappedInboundMessages()
                 || currentConfig.getMaxSourceMappers() != modifiedConfig.getMaxSourceMappers();
     }
 
     private boolean hasOutboundMapperConfigChanged(final ConnectivityConfig connectivityConfig) {
-<<<<<<< HEAD
-        final MapperLimitsConfig currentConfig =
-                connectionContext.getConnectivityConfig().getMappingConfig().getMapperLimitsConfig();
-        final MapperLimitsConfig modifiedConfig = connectivityConfig.getMappingConfig().getMapperLimitsConfig();
-=======
-        final var currentConfig = this.connectivityConfig.getMappingConfig().getMapperLimitsConfig();
+        final var currentConfig = connectionContext.getConnectivityConfig().getMappingConfig().getMapperLimitsConfig();
         final var modifiedConfig = connectivityConfig.getMappingConfig().getMapperLimitsConfig();
->>>>>>> fcea3370
         return currentConfig.getMaxMappedOutboundMessages() != modifiedConfig.getMaxMappedOutboundMessages()
                 || currentConfig.getMaxTargetMappers() != modifiedConfig.getMaxTargetMappers();
     }
@@ -1678,11 +1619,6 @@
         final OutboundMappingSettings settings;
         final OutboundMappingProcessor outboundMappingProcessor;
         try {
-<<<<<<< HEAD
-=======
-            var retrievedConnectivityConfig =
-                    connectivityConfigProvider.getConnectivityConfig(connection.getId());
->>>>>>> fcea3370
             // this one throws DittoRuntimeExceptions when the mapper could not be configured
             settings = OutboundMappingSettings.of(connectionContext, getContext().getSystem(), proxyActorSelection,
                     protocolAdapter, logger);
@@ -1743,12 +1679,6 @@
 
         final InboundMappingProcessor inboundMappingProcessor;
         try {
-<<<<<<< HEAD
-=======
-            var retrievedConnectivityConfig =
-                    connectivityConfigProvider.getConnectivityConfig(connection.getId());
-
->>>>>>> fcea3370
             // this one throws DittoRuntimeExceptions when the mapper could not be configured
             inboundMappingProcessor =
                     InboundMappingProcessor.of(connectionContext, getContext().getSystem(), protocolAdapter, logger);
