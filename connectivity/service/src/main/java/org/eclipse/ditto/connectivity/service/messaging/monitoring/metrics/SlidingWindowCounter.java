/*
 * Copyright (c) 2017 Contributors to the Eclipse Foundation
 *
 * See the NOTICE file(s) distributed with this work for additional
 * information regarding copyright ownership.
 *
 * This program and the accompanying materials are made available under the
 * terms of the Eclipse Public License 2.0 which is available at
 * http://www.eclipse.org/legal/epl-2.0
 *
 * SPDX-License-Identifier: EPL-2.0
 */
package org.eclipse.ditto.connectivity.service.messaging.monitoring.metrics;

import java.time.Clock;
import java.time.Duration;
import java.time.Instant;
import java.util.Arrays;
import java.util.EnumMap;
import java.util.HashMap;
import java.util.Map;
import java.util.concurrent.ConcurrentHashMap;
import java.util.concurrent.ConcurrentMap;
import java.util.concurrent.atomic.AtomicLong;
import java.util.stream.Stream;

import javax.annotation.Nullable;

import org.eclipse.ditto.internal.utils.metrics.instruments.counter.Counter;

/**
 * Simple implementation of a sliding window using a map. Depending on the given parameters
 * {@code window} and {@code duration} this implementation holds counter for time slots of size {@code duration} to
 * fill the {@code window}.
 */
public final class SlidingWindowCounter {

    private final Clock clock;

    // There are two different windows (usually they are the same), which allow recording using a single window
    // (e.g. history of 1 day with a resolution of 1 minute) and generate multiple measurements from it
    // (e.g. last 1 minute, 1 hour, 1 day).
    private final MeasurementWindow[] windowsForRecording;
    private final MeasurementWindow[] windowsForReporting;

    private final ConcurrentMap<Long, Long> successMeasurements = new ConcurrentHashMap<>();
    private final ConcurrentMap<Long, Long> failureMeasurements = new ConcurrentHashMap<>();

    private final AtomicLong lastSuccessTimestamp = new AtomicLong(Instant.EPOCH.toEpochMilli());
    private final AtomicLong lastFailureTimestamp = new AtomicLong(Instant.EPOCH.toEpochMilli());
    private final Duration minResolution;
    private final Counter metricsCounter;
    @Nullable private final MetricsAlert metricsAlert;
    private final long maximumPerSlot;
    private final boolean cleanUpEnabled;

    // allows to override the reported value with a fixed value by checking the last modified timestamp instead of
    // calculating from the measurement maps (allows more accuracy for the shortest window)
    private final Map<MeasurementWindow, Long> lastTimestampOverrides;

    private SlidingWindowCounter(final SlidingWindowCounterBuilder builder) {
        this.metricsCounter = builder.metricsCounter;
        this.clock = builder.clock;
        this.metricsAlert = builder.metricsAlert;
        this.cleanUpEnabled = builder.cleanUpEnabled;
        this.windowsForRecording = builder.recordingMeasurementWindows;
        this.windowsForReporting = builder.reportingMeasurementWindows;
        this.maximumPerSlot = builder.maximumPerSlot;
        this.lastTimestampOverrides = builder.lastTimestampOverrides;

        minResolution = Stream.of(windowsForRecording)
                .map(MeasurementWindow::getResolution)
                .min(Duration::compareTo)
                .orElse(Duration.ofMinutes(5));
    }

    /**
     * @param metricsCounter the metricsCounter to use
     * @return a new SlidingWindowCounterBuilder instance
     */
    static SlidingWindowCounterBuilder newBuilder(final Counter metricsCounter) {
        return new SlidingWindowCounterBuilder(metricsCounter);
    }

    /**
     * @return the timestamp of the last {@code success} measurement
     * (initialized to {@code EPOCH} if no measurement was yet processed)
     */
    long getLastSuccessMeasurementAt() {
        return lastSuccessTimestamp.get();
    }

    /**
     * @return the timestamp of the last {@code success} measurement
     * (initialized to {@code EPOCH} if no measurement was yet processed)
     */
    long getLastFailureMeasurementAt() {
        return lastFailureTimestamp.get();
    }

    /**
     * Increment success counter with current timestamp.
     */
    void increment() {
        increment(true);
    }

    /**
     * Increment counter with current timestamp.
     *
     * @param success whether to increment success or failure count
     */
    void increment(final boolean success) {
        increment(success, clock.instant().toEpochMilli());
    }

    /**
     * Increment this counter.
     *
     * @param success whether to increment success or failure count
     * @param ts the timestamp when the operation happened (mostly useful for testing)
     */
    void increment(final boolean success, final long ts) {
        final long previousTimestamp;
        if (success) {
            metricsCounter.tag("success", true).increment();
            previousTimestamp = updateTimestampAndReturnPrevious(lastSuccessTimestamp, ts);
            incrementMeasurements(ts, successMeasurements);
        } else {
            metricsCounter.tag("success", false).increment();
            previousTimestamp = updateTimestampAndReturnPrevious(lastFailureTimestamp, ts);
            incrementMeasurements(ts, failureMeasurements);
        }

        // if diff between current and last timestamp is too large, cleanup old measurements
        if (cleanUpEnabled && previousTimestamp > ts - minResolution.toMillis()) {
            cleanUpOldMeasurements();
        }
    }

    private long updateTimestampAndReturnPrevious(final AtomicLong toUpdate, final long ts) {
        return toUpdate.getAndUpdate(previous -> Math.max(previous, ts));
    }

    private void incrementMeasurements(final long ts, final Map<Long, Long> measurements) {
        for (final MeasurementWindow window : windowsForRecording) {
            final long slot = getSlot(ts, window.getResolution().toMillis());
            final long newValue = measurements.compute(slot, (key, value) -> (value == null) ? 1 : value + 1);
            if (metricsAlert != null && metricsAlert.evaluateCondition(window, ts, newValue)) {
                metricsAlert.triggerAction(ts, newValue);
            }
        }
    }

    private void cleanUpOldMeasurements() {
        cleanUpOldMeasurements(successMeasurements);
        cleanUpOldMeasurements(failureMeasurements);
    }

    private void cleanUpOldMeasurements(final Map<Long, Long> measurements) {
        measurements.entrySet().removeIf(e -> isOld(e.getKey()));
    }

    private boolean isOld(final long slot) {
        final long now = clock.instant().toEpochMilli();
        for (final MeasurementWindow window : windowsForRecording) {
            final long resolutionInMs = window.getResolution().toMillis();
            final long windowInMs = window.getWindow().toMillis();
            // max slot is the current slot for this window
            final long max = getSlot(now, resolutionInMs);
            // min slot is current slot minus window size
            final long min = getSlot(now - windowInMs, resolutionInMs);
            if (slot <= max && slot >= min) {
                return false;
            }
        }
        return true;
    }

    /**
     * Gets counts for all measurement windows given.
     *
     * @param success whether to increment success or failure count
     * @return the counts for all windows
     */
    Map<Duration, Long> getCounts(final boolean success) {
        if (success) {
            return getCounts(successMeasurements, lastSuccessTimestamp.get());
        }
        return getCounts(failureMeasurements, lastFailureTimestamp.get());
    }

    /**
     * Gets counts for all measurement windows given.
     *
     * @param measurements the measurements map to use
     * @return the counts for all windows
     */
    private Map<Duration, Long> getCounts(final Map<Long, Long> measurements,
            final long lastTimestamp) {
        final Map<Duration, Long> result = new HashMap<>();
        final long now = clock.instant().toEpochMilli();
        for (final MeasurementWindow window : windowsForReporting) {
            long sum = 0;
            if (lastTimestampOverrides.containsKey(window) && now - window.getWindow().toMillis() < lastTimestamp) {
                sum = lastTimestampOverrides.get(window);
            } else {
                // min is where we start to sum up the slots
                final long windowInMs = window.getWindow().toMillis();
                final long resolutionInMs = window.getResolution().toMillis();
                final long min = getSlot(now - windowInMs, resolutionInMs);
                // max is the current active time slot
                final long max = getSlot(now, resolutionInMs);
                for (final Map.Entry<Long, Long> e : measurements.entrySet()) {
                    final long slot = e.getKey();
                    if (slot > min && slot <= max) {
                        sum += Math.min(maximumPerSlot, e.getValue());
                    }
                }
            }
            result.put(window.getWindow(), sum);
        }
        return result;
    }

    /**
     * Reset all counts.
     */
    void reset() {
        reset(successMeasurements);
        reset(failureMeasurements);
    }

    private void reset(final Map<Long, Long> measurements) {
        measurements.clear();
    }

    private long getSlot(final long ts, final long resolutionInMs) {
        return ts / resolutionInMs;
    }

    /**
     * Builder of SlidingWindowCounters.
     */
    static final class SlidingWindowCounterBuilder {

        private final Counter metricsCounter;
        private Clock clock = Clock.systemUTC();
        private MetricsAlert metricsAlert = null;
        private boolean cleanUpEnabled = true;
        private MeasurementWindow[] recordingMeasurementWindows;
        private MeasurementWindow[] reportingMeasurementWindows;
        private long maximumPerSlot = Long.MAX_VALUE;
        private final Map<MeasurementWindow, Long> lastTimestampOverrides = new EnumMap<>(MeasurementWindow.class);

        private SlidingWindowCounterBuilder(final Counter metricsCounter) {
            this.metricsCounter = metricsCounter;
        }

        SlidingWindowCounterBuilder clock(final Clock clock) {
            this.clock = clock;
            return this;
        }

        SlidingWindowCounterBuilder metricsAlert(@Nullable final MetricsAlert metricsAlert) {
            this.metricsAlert = metricsAlert;
            return this;
        }

        SlidingWindowCounterBuilder cleanUpEnabled(final boolean cleanUpEnabled) {
            this.cleanUpEnabled = cleanUpEnabled;
            return this;
        }

        SlidingWindowCounterBuilder recordingMeasurementWindows(
                final MeasurementWindow... recordingMeasurementWindows) {
            this.recordingMeasurementWindows = recordingMeasurementWindows;
            return this;
        }

        SlidingWindowCounterBuilder reportingMeasurementWindows(
                final MeasurementWindow... reportingMeasurementWindows) {
            this.reportingMeasurementWindows = reportingMeasurementWindows;
            return this;
        }

        SlidingWindowCounterBuilder measurementWindows(
                final MeasurementWindow... measurementWindows) {
            this.reportingMeasurementWindows = measurementWindows;
            this.recordingMeasurementWindows = measurementWindows;
            return this;
        }

        SlidingWindowCounterBuilder maximumPerSlot(final long maximumPerSlot) {
            this.maximumPerSlot = maximumPerSlot;
            return this;
        }

        SlidingWindowCounterBuilder useLastTimestampForWindow(final MeasurementWindow window,
                final Long fixedValue) {
            this.lastTimestampOverrides.put(window, fixedValue);
            return this;
        }

        SlidingWindowCounter build() {
            return new SlidingWindowCounter(this);
        }
    }

    @Override
    public String toString() {
        return getClass().getSimpleName() + " [" +
<<<<<<< HEAD
                "successMeasurements=" + successMeasurements +
=======
                "clock=" + clock +
                ", windowsForRecording=" + Arrays.toString(windowsForRecording) +
                ", windowsForReporting=" + Arrays.toString(windowsForReporting) +
                ", successMeasurements=" + successMeasurements +
>>>>>>> 9ee0cafc
                ", failureMeasurements=" + failureMeasurements +
                ", lastSuccessTimestamp=" + lastSuccessTimestamp +
                ", lastFailureTimestamp=" + lastFailureTimestamp +
                ", minResolution=" + minResolution +
                ", metricsCounter=" + metricsCounter +
                ", metricsAlert=" + metricsAlert +
                ", maximumPerSlot=" + maximumPerSlot +
                ", cleanUpEnabled=" + cleanUpEnabled +
                ", lastTimestampOverrides=" + lastTimestampOverrides +
                "]";
    }
}<|MERGE_RESOLUTION|>--- conflicted
+++ resolved
@@ -310,14 +310,10 @@
     @Override
     public String toString() {
         return getClass().getSimpleName() + " [" +
-<<<<<<< HEAD
-                "successMeasurements=" + successMeasurements +
-=======
                 "clock=" + clock +
                 ", windowsForRecording=" + Arrays.toString(windowsForRecording) +
                 ", windowsForReporting=" + Arrays.toString(windowsForReporting) +
                 ", successMeasurements=" + successMeasurements +
->>>>>>> 9ee0cafc
                 ", failureMeasurements=" + failureMeasurements +
                 ", lastSuccessTimestamp=" + lastSuccessTimestamp +
                 ", lastFailureTimestamp=" + lastFailureTimestamp +
