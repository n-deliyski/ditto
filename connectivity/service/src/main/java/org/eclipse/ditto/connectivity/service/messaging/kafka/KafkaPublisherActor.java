--- conflicted
+++ resolved
@@ -324,17 +324,10 @@
 
             sourceQueue = sourceQueuePreMat.first();
 
-<<<<<<< HEAD
-            final SendProducer<String, String> sendProducer = producerFactory.newSendProducer();
+            sendProducer = producerFactory.newSendProducer();
             final RestartSettings restartSettings = RestartSettings.create(config.getProducerMinBackoff(),
                     config.getProducerMaxBackoff(),
                     config.getProducerRandomFactor());
-=======
-            sendProducer = producerFactory.newSendProducer();
-            // TODO make restart settings configurable
-            final RestartSettings restartSettings =
-                    RestartSettings.create(Duration.ofSeconds(1), Duration.ofSeconds(30), 0.2);
->>>>>>> 306e4ce4
 
             killSwitch = RestartSource
                     .onFailuresWithBackoff(restartSettings, () -> {
