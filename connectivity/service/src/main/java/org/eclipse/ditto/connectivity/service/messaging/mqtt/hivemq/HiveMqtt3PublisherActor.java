--- conflicted
+++ resolved
@@ -38,14 +38,9 @@
 
     @SuppressWarnings("squid:UnusedPrivateConstructor") // used by akka
     private HiveMqtt3PublisherActor(final Connection connection, final Mqtt3Client client, final boolean dryRun,
-<<<<<<< HEAD
-            final String clientId, final ActorRef proxyActor, final ConnectivityStatusResolver connectivityStatusResolver) {
-        super(connection, client.toAsync()::publish, dryRun, clientId, proxyActor, connectivityStatusResolver);
-=======
-            final String clientId, final ConnectivityStatusResolver connectivityStatusResolver,
+            final String clientId, final ActorRef proxyActor, final ConnectivityStatusResolver connectivityStatusResolver,
             final ConnectivityConfig connectivityConfig) {
-        super(connection, client.toAsync()::publish, dryRun, clientId, connectivityStatusResolver, connectivityConfig);
->>>>>>> 2730896a
+        super(connection, client.toAsync()::publish, dryRun, clientId, proxyActor, connectivityStatusResolver, connectivityConfig);
     }
 
     /**
@@ -62,17 +57,11 @@
      * @return the Props object.
      */
     public static Props props(final Connection connection, final Mqtt3Client client, final boolean dryRun,
-<<<<<<< HEAD
             final String clientId, final ActorRef proxyActor,
-            final ConnectivityStatusResolver connectivityStatusResolver) {
+            final ConnectivityStatusResolver connectivityStatusResolver,
+            final ConnectivityConfig connectivityConfig) {
         return Props.create(HiveMqtt3PublisherActor.class, connection, client, dryRun, clientId, proxyActor,
-                connectivityStatusResolver);
-=======
-            final String clientId, final ConnectivityStatusResolver connectivityStatusResolver,
-            final ConnectivityConfig connectivityConfig) {
-        return Props.create(HiveMqtt3PublisherActor.class, connection, client, dryRun, clientId,
                 connectivityStatusResolver, connectivityConfig);
->>>>>>> 2730896a
     }
 
     @Override
