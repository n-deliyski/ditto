/* eslint-disable require-jsdoc */
/*
 * Copyright (c) 2022 Contributors to the Eclipse Foundation
 *
 * See the NOTICE file(s) distributed with this work for additional
 * information regarding copyright ownership.
 *
 * This program and the accompanying materials are made available under the
 * terms of the Eclipse Public License 2.0 which is available at
 * http://www.eclipse.org/legal/epl-2.0
 *
 * SPDX-License-Identifier: EPL-2.0
 */

/* eslint-disable new-cap */
/* eslint-disable no-invalid-this */
import {JSONPath} from 'https://cdn.jsdelivr.net/npm/jsonpath-plus@5.0.3/dist/index-browser-esm.min.js';
import * as API from '../api.js';

import * as Environments from '../environments/environments.js';
import * as SearchFilter from './searchFilter.js';
import * as Utils from '../utils.js';
import * as Fields from './fields.js';

export let theThing;
let theSearchCursor;

let thingJsonEditor;

let thingTemplates;

const observers = [];

const dom = {
  thingsTableHead: null,
  thingsTableBody: null,
  thingDetails: null,
  thingId: null,
  buttonCreateThing: null,
  buttonSaveThing: null,
  buttonDeleteThing: null,
  inputThingDefinition: null,
  ulThingDefinitions: null,
  tabModifyThing: null,
  searchFilterEdit: null,
  collapseThings: null,
  tabThings: null,
};

/**
 * Adds a listener function for the currently selected thing
 * @param {function} observer function that will be called if the current thing was changed
 */
export function addChangeListener(observer) {
  observers.push(observer);
}

/**
 * Initializes components. Should be called after DOMContentLoaded event
 */
export async function ready() {
  Environments.addChangeListener(onEnvironmentChanged);

  Utils.getAllElementsById(dom);

  thingJsonEditor = Utils.createAceEditor('thingJsonEditor', 'ace/mode/json');

  loadThingTemplates();

  dom.ulThingDefinitions.addEventListener('click', (event) => {
    dom.inputThingDefinition.value = event.target.textContent;
    thingJsonEditor.setValue(JSON.stringify(thingTemplates[event.target.textContent], null, 2), -1);
  });

  dom.searchFilterEdit.onchange = removeMoreFromThingList;

  dom.buttonCreateThing.onclick = async () => {
    const editorValue = thingJsonEditor.getValue();
    API.callDittoREST('POST', '/things', editorValue === '' ? {} : JSON.parse(editorValue))
        .then((data) => {
          refreshThing(data.thingId, () => {
            getThings([data.thingId]);
          });
        });
  };

  dom.buttonSaveThing.onclick = () => {
    Utils.assert(dom.thingId.value, 'Thing ID is empty', dom.thingId);
    modifyThing('PUT');
  };

  dom.buttonDeleteThing.onclick = () => {
    Utils.assert(dom.thingId.value, 'Thing ID is empty', dom.thingId);
    Utils.confirm(`Are you sure you want to delete thing<br>'${theThing.thingId}'?`, 'Delete', () => {
      modifyThing('DELETE');
    });
  };

  dom.thingsTableBody.addEventListener('click', (event) => {
    if (event.target && event.target.nodeName === 'TD') {
      const row = event.target.parentNode;
      if (row.id === 'searchThingsMore') {
        row.style.pointerEvents = 'none';
        event.stopImmediatePropagation();
        searchThings(dom.searchFilterEdit.value, theSearchCursor);
      } else {
        if (theThing && theThing.thingId === row.id) {
          setTheThing(null);
        } else {
          refreshThing(row.id);
        }
      }
    }
  });

  document.querySelector('a[data-bs-target="#tabModifyThing"]').addEventListener('shown.bs.tab', (event) => {
    thingJsonEditor.renderer.updateFull();
  });

  dom.tabThings.onclick = onTabActivated;

  dom.searchFilterEdit.focus();
}

function loadThingTemplates() {
  fetch('templates/thingTemplates.json')
      .then((response) => {
        response.json().then((loadedTemplates) => {
          thingTemplates = loadedTemplates;
          Utils.addDropDownEntries(dom.ulThingDefinitions, Object.keys(thingTemplates));
        });
      });
}

/**
 * Fills the things table UI with the given things
 * @param {Array} thingsList Array of thing json objects
 */
function fillThingsTable(thingsList) {
  const activeFields = Environments.current().fieldList.filter((f) => f.active);
  fillHeaderRow();
  let thingSelected = false;
  thingsList.forEach((item, t) => {
    const row = dom.thingsTableBody.insertRow();
    fillBodyRow(row, item);
  });
  if (!thingSelected) {
    setTheThing(null);
  };

  function fillHeaderRow() {
    dom.thingsTableHead.innerHTML = '';
    // Utils.addCheckboxToRow(dom.thingsTableHead, 'checkboxHead', false, null);
    Utils.insertHeaderCell(dom.thingsTableHead, '');
    Utils.insertHeaderCell(dom.thingsTableHead, 'Thing ID');
    activeFields.forEach((field) => {
      Utils.insertHeaderCell(dom.thingsTableHead, field['label'] ? field.label : field.path);
    });
  }

  function fillBodyRow(row, item) {
    row.id = item.thingId;
    if (theThing && (item.thingId === theThing.thingId)) {
      thingSelected = true;
      row.classList.add('table-active');
    }
    Utils.addCheckboxToRow(
        row,
        item.thingId,
        Environments.current().pinnedThings.includes(item.thingId),
        togglePinnedThing,
    );
    row.insertCell(-1).innerHTML = item.thingId;
    activeFields.forEach((field) => {
      let path = field.path.replace(/\//g, '.');
      if (path.charAt(0) !== '.') {
        path = '$.' + path;
      }
      const elem = JSONPath({
        json: item,
        path: path,
      });
      row.insertCell(-1).innerHTML = elem.length !== 0 ? elem[0] : '';
    });
  }
}

/**
 * Calls Ditto search api and fills UI with the result
 * @param {String} filter Ditto search filter (rql)
 * @param {String} cursor (optional) cursor returned from things search for additional pages
 */
export function searchThings(filter, cursor) {
  document.body.style.cursor = 'progress';

  API.callDittoREST('GET',
      '/search/things?' + Fields.getQueryParameter() +
      ((filter && filter != '') ? '&filter=' + encodeURIComponent(filter) : '') +
      '&option=sort(%2BthingId)' +
      // ',size(3)' +
      (cursor ? ',cursor(' + cursor + ')' : ''),
  ).then((searchResult) => {
    if (cursor) {
      removeMoreFromThingList();
    } else {
      theSearchCursor = null;
      dom.thingsTableBody.innerHTML = '';
    }
    fillThingsTable(searchResult.items);
    checkMorePages(searchResult);
  }).catch((error) => {
    theSearchCursor = null;
    dom.thingsTableBody.innerHTML = '';
  }).finally(() => {
    document.body.style.cursor = 'default';
  });
}

/**
 * Gets things from Ditto by thingIds and fills the UI with the result
 * @param {Array} thingIds Array of thingIds
 */
export function getThings(thingIds) {
  dom.thingsTableBody.innerHTML = '';
  if (thingIds.length > 0) {
    API.callDittoREST('GET',
        `/things?${Fields.getQueryParameter()}&ids=${thingIds}&option=sort(%2BthingId)`,
    ).then(fillThingsTable);
  }
}

/**
 * Returns a click handler for Update thing and delete thing
 * @param {String} method PUT or DELETE
 */
function modifyThing(method) {
  API.callDittoREST(method,
      '/things/' + dom.thingId.value,
      method === 'PUT' ? JSON.parse(thingJsonEditor.getValue()) : null,
  ).then(() => {
    method === 'PUT' ? refreshThing(dom.thingId.value) : SearchFilter.performLastSearch();
  });
}

/**
 * Load thing from Ditto and update all UI components
 * @param {String} thingId ThingId
 * @param {function} successCallback callback function that is called after refresh is finished
 */
export function refreshThing(thingId, successCallback) {
  API.callDittoREST('GET',
<<<<<<< HEAD
      `/things/${thingId}?` +
      'fields=thingId%2Cdefinition%2Cattributes%2Cfeatures%2C_created%2C_modified%2C_revision%2C_policy')
      .then((thing) => {
        setTheThing(thing);
        successCallback && successCallback();
      })
      .catch(() => setTheThing());
};
=======
      `/things/${thingId}?fields=thingId%2Cattributes%2Cfeatures%2C_created%2C_modified%2C_revision%2C_policy`)
      .then((thing) => setTheThing(thing))
      .catch(() => setTheThing(null));
}
>>>>>>> fac196e6

/**
 * Update all UI components for the given Thing
 * @param {Object} thingJson Thing json
 */
function setTheThing(thingJson) {
  theThing = thingJson;

  updateThingDetailsTable();
  updateThingJsonEditor();

  observers.forEach((observer) => observer.call(null, theThing));

  function updateThingDetailsTable() {
    dom.thingDetails.innerHTML = '';
    if (theThing) {
      Utils.addTableRow(dom.thingDetails, 'thingId', false, true, theThing.thingId);
      Utils.addTableRow(dom.thingDetails, 'policyId', false, true, theThing._policy.policyId);
      Utils.addTableRow(dom.thingDetails, 'definition', false, true, theThing.definition ?? '');
      Utils.addTableRow(dom.thingDetails, 'revision', false, true, theThing._revision);
      Utils.addTableRow(dom.thingDetails, 'created', false, true, theThing._created);
      Utils.addTableRow(dom.thingDetails, 'modified', false, true, theThing._modified);
    }
  }

  function updateThingJsonEditor() {
    if (theThing) {
      dom.thingId.value = theThing.thingId;
      dom.inputThingDefinition.value = theThing.definition ?? '';
      const thingCopy = JSON.parse(JSON.stringify(theThing));
      delete thingCopy['_revision'];
      delete thingCopy['_created'];
      delete thingCopy['_modified'];
      delete thingCopy['_policy'];
      thingCopy.policyId = theThing._policy.policyId;
      thingJsonEditor.setValue(JSON.stringify(thingCopy, null, 2), -1);
    } else {
      dom.thingId.value = null;
      dom.inputThingDefinition.value = null;
      thingJsonEditor.setValue('');
    }
  }
}

/**
 * Updates UI depepending on existing additional pages on Ditto things search
 * @param {Object} searchResult Result from Ditto thing search
 */
function checkMorePages(searchResult) {
  if (searchResult['cursor']) {
    addMoreToThingList();
    theSearchCursor = searchResult.cursor;
  } else {
    theSearchCursor = null;
  }
}

/**
 * Adds a clickable "more" line to the things table UI
 */
function addMoreToThingList() {
  const moreCell = dom.thingsTableBody.insertRow().insertCell(-1);
  moreCell.innerHTML = 'load more...';
  moreCell.colSpan = dom.thingsTableBody.rows[0].childElementCount;
  moreCell.style.textAlign = 'center';
  moreCell.style.cursor = 'pointer';
  moreCell.disabled = true;
  moreCell.style.color = '#3a8c9a';
  moreCell.parentNode.id = 'searchThingsMore';
}

/**
 * remove the "more" line from the things table
 */
function removeMoreFromThingList() {
  const moreRow = document.getElementById('searchThingsMore');
  if (moreRow) {
    moreRow.parentNode.removeChild(moreRow);
  }
}

function togglePinnedThing(evt) {
  if (evt.target.checked) {
    Environments.current().pinnedThings.push(this.id);
  } else {
    const index = Environments.current().pinnedThings.indexOf(this.id);
    if (index > -1) {
      Environments.current().pinnedThings.splice(index, 1);
    }
  }
  Environments.environmentsJsonChanged('pinnedThings');
}

let viewDirty = false;

function onTabActivated() {
  if (viewDirty) {
    refreshView();
    viewDirty = false;
  }
}

function onEnvironmentChanged(modifiedField) {
  if (!['pinnedThings', 'filterList'].includes(modifiedField)) {
    if (dom.collapseThings.classList.contains('show')) {
      refreshView();
    } else {
      viewDirty = true;
    }
  }
}

function refreshView() {
  SearchFilter.performLastSearch();
}

<|MERGE_RESOLUTION|>--- conflicted
+++ resolved
@@ -249,7 +249,6 @@
  */
 export function refreshThing(thingId, successCallback) {
   API.callDittoREST('GET',
-<<<<<<< HEAD
       `/things/${thingId}?` +
       'fields=thingId%2Cdefinition%2Cattributes%2Cfeatures%2C_created%2C_modified%2C_revision%2C_policy')
       .then((thing) => {
@@ -257,13 +256,7 @@
         successCallback && successCallback();
       })
       .catch(() => setTheThing());
-};
-=======
-      `/things/${thingId}?fields=thingId%2Cattributes%2Cfeatures%2C_created%2C_modified%2C_revision%2C_policy`)
-      .then((thing) => setTheThing(thing))
-      .catch(() => setTheThing(null));
-}
->>>>>>> fac196e6
+}
 
 /**
  * Update all UI components for the given Thing
