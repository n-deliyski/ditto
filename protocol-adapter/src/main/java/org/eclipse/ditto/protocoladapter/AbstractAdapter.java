/*
 * Copyright (c) 2017 Contributors to the Eclipse Foundation
 *
 * See the NOTICE file(s) distributed with this work for additional
 * information regarding copyright ownership.
 *
 * This program and the accompanying materials are made available under the
 * terms of the Eclipse Public License 2.0 which is available at
 * http://www.eclipse.org/legal/epl-2.0
 *
 * SPDX-License-Identifier: EPL-2.0
 */
package org.eclipse.ditto.protocoladapter;

import static java.util.Objects.requireNonNull;
import static org.eclipse.ditto.model.base.common.ConditionChecker.checkNotNull;

import java.util.Map;

import org.eclipse.ditto.json.JsonField;
import org.eclipse.ditto.json.JsonObject;
import org.eclipse.ditto.json.JsonPointer;
import org.eclipse.ditto.model.base.exceptions.DittoJsonException;
import org.eclipse.ditto.model.base.headers.DittoHeaderDefinition;
import org.eclipse.ditto.model.base.headers.DittoHeaders;
import org.eclipse.ditto.model.base.headers.DittoHeadersBuilder;
import org.eclipse.ditto.model.base.json.Jsonifiable;
<<<<<<< HEAD
import org.eclipse.ditto.model.messages.MessageHeaderDefinition;
=======
>>>>>>> 933daded
import org.eclipse.ditto.protocoladapter.adaptables.MappingStrategies;

/**
 * Abstract implementation of {@link Adapter} to provide common functionality.
 */
public abstract class AbstractAdapter<T extends Jsonifiable.WithPredicate<JsonObject, JsonField>>
        implements Adapter<T> {

    /**
     * Fixed criterion part of the adaptable type used in response signals.
     */
    protected static final String RESPONSES_CRITERION = "responses";

    private final MappingStrategies<T> mappingStrategies;
    private final HeaderTranslator headerTranslator;
    protected final PayloadPathMatcher payloadPathMatcher;

    protected AbstractAdapter(final MappingStrategies<T> mappingStrategies,
            final HeaderTranslator headerTranslator, final PayloadPathMatcher payloadPathMatcher) {
        this.mappingStrategies = requireNonNull(mappingStrategies);
        this.headerTranslator = requireNonNull(headerTranslator);
        this.payloadPathMatcher = requireNonNull(payloadPathMatcher);
    }

    /**
     * Reads Ditto headers from an Adaptable. CAUTION: Headers are taken as-is!.
     *
     * @param adaptable the protocol message.
     * @return the headers of the message.
     */
    protected static DittoHeaders dittoHeadersFrom(final Adaptable adaptable) {
        return adaptable.getHeaders().orElseGet(DittoHeaders::empty);
    }

    protected static TopicPath.Action getAction(final TopicPath topicPath) {
        return topicPath.getAction()
                .orElseThrow(() -> new NullPointerException("TopicPath did not contain an Action!"));
    }

    /*
     * injects header reading phase to parsing of protocol messages.
     */
    @Override
    public final T fromAdaptable(final Adaptable externalAdaptable) {
        checkNotNull(externalAdaptable, "Adaptable");
        // get type from external adaptable before header filtering in case some headers exist for external messages
        // but not internally in Ditto.
        final String type = getType(externalAdaptable);

        // filter headers by header translator, then inject any missing information from topic path
        final DittoHeaders externalHeaders = externalAdaptable.getHeaders().orElse(DittoHeaders.empty());
        final DittoHeaders filteredHeaders = addTopicPathInfo(
                headerTranslator.fromExternalHeaders(externalHeaders),
                externalAdaptable.getTopicPath());

        final JsonifiableMapper<T> jsonifiableMapper = mappingStrategies.find(type);
        if (null == jsonifiableMapper) {
            throw UnknownTopicPathException.fromTopicAndPath(externalAdaptable.getTopicPath(),
                    externalAdaptable.getPayload().getPath(), filteredHeaders);
        }

        final Adaptable adaptable = externalAdaptable.setDittoHeaders(filteredHeaders);
        return DittoJsonException.wrapJsonRuntimeException(() -> jsonifiableMapper.map(adaptable));
    }

    /**
     * Determine the type from {@link Adaptable} (default implementation, subclasses may overwrite this method).
     *
     * @param adaptable the processed adaptable
     * @return the type of the adaptable
     */
    protected String getType(final Adaptable adaptable) {
        final TopicPath topicPath = adaptable.getTopicPath();
        final JsonPointer path = adaptable.getPayload().getPath();
        final String commandName = getAction(topicPath) + upperCaseFirst(payloadPathMatcher.match(path));
        return topicPath.getGroup() + "." + getTypeCriterionAsString(topicPath) + ":" + commandName;
    }

    /**
     * Extracts the criterion from the given topic path. By default the criterion is directly read from topic path, but
     * subclasses may overwrite this method (e.g. responses have a fixed criterion).
     *
     * @param topicPath the topic path of the adaptable
     * @return the criterion used in the type as a string
     */
    protected String getTypeCriterionAsString(final TopicPath topicPath) {
        return topicPath.getCriterion().getName();
    }

    /**
     * Add to headers any information that will be missing from topic path.
     *
     * @param filteredHeaders headers read from external headers.
     * @param topicPath topic path of an adaptable.
     * @return filteredHeaders with extra information from topicPath.
     */
    private static DittoHeaders addTopicPathInfo(final DittoHeaders filteredHeaders, final TopicPath topicPath) {
        final DittoHeaders extraInfo = mapTopicPathToHeaders(topicPath);
        return extraInfo.isEmpty() ? filteredHeaders : filteredHeaders.toBuilder().putHeaders(extraInfo).build();
    }

    /**
     * Add any extra information in topic path as Ditto headers. Currently "channel" is the only relevant header.
     *
     * @param topicPath the topic path to extract information from.
     * @return headers containing extra information from topic path.
     */
    private static DittoHeaders mapTopicPathToHeaders(final TopicPath topicPath) {
        final DittoHeadersBuilder<?, ?> headersBuilder = DittoHeaders.newBuilder();
<<<<<<< HEAD
        if (topicPath.getNamespace() != null && topicPath.getId() != null &&
                topicPath.getCriterion() != TopicPath.Criterion.SEARCH) {
            // add thing ID for known topic-paths for error reporting.
            headersBuilder.putHeader(MessageHeaderDefinition.THING_ID.getKey(),
                    topicPath.getNamespace() + ":" + topicPath.getId());
=======
        if (topicPath.getNamespace() != null && topicPath.getId() != null) {
            // add entity ID for known topic-paths for error reporting.
            headersBuilder.putHeader(DittoHeaderDefinition.ENTITY_ID.getKey(),
                    (topicPath.getNamespace() + ":" + topicPath.getId()));
>>>>>>> 933daded
        }
        if (topicPath.getChannel() == TopicPath.Channel.LIVE) {
            headersBuilder.channel(TopicPath.Channel.LIVE.getName());
        }
        return headersBuilder.build();
    }

    /*
     * inject header publishing phase to creation of protocol messages.
     */
    @Override
    public final Adaptable toAdaptable(final T signal, final TopicPath.Channel channel) {
        final Adaptable adaptable = mapSignalToAdaptable(signal, channel);
        final Map<String, String> externalHeaders = headerTranslator.toExternalHeaders(adaptable.getDittoHeaders());
        return adaptable.setDittoHeaders(DittoHeaders.of(externalHeaders));
    }

    /**
     * Subclasses must implement the method to map from the given {@link org.eclipse.ditto.signals.base.Signal} to an
     * {@link Adaptable}.
     *
     * @return the mapped {@link Adaptable}
     */
    protected abstract Adaptable mapSignalToAdaptable(final T signal, final TopicPath.Channel channel);

    /**
     * @return the {@link HeaderTranslator} used for the mapping
     */
    protected final HeaderTranslator headerTranslator() {
        return headerTranslator;
    }

    /**
     * Returns the given String {@code s} with an upper case first letter.
     *
     * @param s the String.
     * @return the upper case String.
     */
    protected static String upperCaseFirst(final String s) {
        if (s.isEmpty()) {
            return s;
        }

        final char[] chars = s.toCharArray();
        chars[0] = Character.toUpperCase(chars[0]);
        return new String(chars);
    }
}<|MERGE_RESOLUTION|>--- conflicted
+++ resolved
@@ -25,10 +25,6 @@
 import org.eclipse.ditto.model.base.headers.DittoHeaders;
 import org.eclipse.ditto.model.base.headers.DittoHeadersBuilder;
 import org.eclipse.ditto.model.base.json.Jsonifiable;
-<<<<<<< HEAD
-import org.eclipse.ditto.model.messages.MessageHeaderDefinition;
-=======
->>>>>>> 933daded
 import org.eclipse.ditto.protocoladapter.adaptables.MappingStrategies;
 
 /**
@@ -138,18 +134,10 @@
      */
     private static DittoHeaders mapTopicPathToHeaders(final TopicPath topicPath) {
         final DittoHeadersBuilder<?, ?> headersBuilder = DittoHeaders.newBuilder();
-<<<<<<< HEAD
-        if (topicPath.getNamespace() != null && topicPath.getId() != null &&
-                topicPath.getCriterion() != TopicPath.Criterion.SEARCH) {
-            // add thing ID for known topic-paths for error reporting.
-            headersBuilder.putHeader(MessageHeaderDefinition.THING_ID.getKey(),
-                    topicPath.getNamespace() + ":" + topicPath.getId());
-=======
         if (topicPath.getNamespace() != null && topicPath.getId() != null) {
             // add entity ID for known topic-paths for error reporting.
             headersBuilder.putHeader(DittoHeaderDefinition.ENTITY_ID.getKey(),
                     (topicPath.getNamespace() + ":" + topicPath.getId()));
->>>>>>> 933daded
         }
         if (topicPath.getChannel() == TopicPath.Channel.LIVE) {
             headersBuilder.channel(TopicPath.Channel.LIVE.getName());
