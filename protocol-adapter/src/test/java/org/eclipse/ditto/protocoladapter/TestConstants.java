/*
 * Copyright (c) 2017 Contributors to the Eclipse Foundation
 *
 * See the NOTICE file(s) distributed with this work for additional
 * information regarding copyright ownership.
 *
 * This program and the accompanying materials are made available under the
 * terms of the Eclipse Public License 2.0 which is available at
 * http://www.eclipse.org/legal/epl-2.0
 *
 * SPDX-License-Identifier: EPL-2.0
 */
package org.eclipse.ditto.protocoladapter;

<<<<<<< HEAD
import java.util.Arrays;
import java.util.Collections;
import java.util.HashSet;
import java.util.List;
import java.util.Set;
=======
import static java.util.Collections.emptyList;
import static java.util.Collections.singletonList;

import java.util.Arrays;
import java.util.HashSet;
import java.util.UUID;

import javax.annotation.Nullable;
>>>>>>> 852c3eb1

import org.eclipse.ditto.json.JsonArray;
import org.eclipse.ditto.json.JsonFieldSelector;
import org.eclipse.ditto.json.JsonObject;
import org.eclipse.ditto.json.JsonPointer;
import org.eclipse.ditto.json.JsonValue;
import org.eclipse.ditto.model.base.auth.AuthorizationSubject;
import org.eclipse.ditto.model.base.common.DittoConstants;
import org.eclipse.ditto.model.base.common.HttpStatusCode;
import org.eclipse.ditto.model.base.headers.DittoHeaderDefinition;
import org.eclipse.ditto.model.base.headers.DittoHeaders;
import org.eclipse.ditto.model.base.json.JsonSchemaVersion;
import org.eclipse.ditto.model.messages.MessageHeaderDefinition;
import org.eclipse.ditto.model.policies.EffectedPermissions;
import org.eclipse.ditto.model.policies.Label;
import org.eclipse.ditto.model.policies.PoliciesModelFactory;
import org.eclipse.ditto.model.policies.Policy;
import org.eclipse.ditto.model.policies.PolicyEntry;
import org.eclipse.ditto.model.policies.PolicyId;
import org.eclipse.ditto.model.policies.Resource;
import org.eclipse.ditto.model.policies.Resources;
import org.eclipse.ditto.model.policies.Subject;
import org.eclipse.ditto.model.policies.SubjectId;
import org.eclipse.ditto.model.policies.SubjectIssuer;
import org.eclipse.ditto.model.policies.SubjectType;
import org.eclipse.ditto.model.policies.Subjects;
import org.eclipse.ditto.model.things.AccessControlList;
import org.eclipse.ditto.model.things.AccessControlListModelFactory;
import org.eclipse.ditto.model.things.AclEntry;
import org.eclipse.ditto.model.things.Attributes;
import org.eclipse.ditto.model.things.Feature;
import org.eclipse.ditto.model.things.FeatureDefinition;
import org.eclipse.ditto.model.things.FeatureProperties;
import org.eclipse.ditto.model.things.Features;
import org.eclipse.ditto.model.things.Thing;
import org.eclipse.ditto.model.things.ThingDefinition;
import org.eclipse.ditto.model.things.ThingId;
import org.eclipse.ditto.model.things.ThingsModelFactory;

/**
 *
 */
public final class TestConstants {

<<<<<<< HEAD
    static final String NAMESPACE = "org.eclipse.ditto.test";
    static final Set<String> NAMESPACES = new HashSet<>(Arrays.asList("org.eclipse.ditto.test","org.eclipse.ditto.footest"));
=======
    public static final String NAMESPACE = "org.eclipse.ditto.test";
>>>>>>> 852c3eb1

    static final String NAME = "myThing";
    static final String NAME2 = "myThing2";


    public static final String CORRELATION_ID = "dittoCorrelationId";

    public static final ThingId THING_ID = ThingId.of(NAMESPACE, NAME);
    static final ThingId THING_ID2 = ThingId.of(NAMESPACE, NAME2);

    static final String POLICY_NAME = "myPolicy";
    static final PolicyId POLICY_ID = PolicyId.of(NAMESPACE, POLICY_NAME);

    public static final AuthorizationSubject AUTHORIZATION_SUBJECT = AuthorizationSubject.newInstance("sid");

    public static final AclEntry ACL_ENTRY =
            AclEntry.newInstance(AUTHORIZATION_SUBJECT, AccessControlListModelFactory.allPermissions());

    public static final AccessControlList ACL = AccessControlListModelFactory.newAcl(ACL_ENTRY);

    public static final JsonPointer ATTRIBUTE_POINTER = JsonPointer.of("/foo");

    public static final JsonValue ATTRIBUTE_VALUE = JsonValue.of("bar");

    public static final JsonObject ATTRIBUTES_JSON =
            JsonObject.newBuilder().set(ATTRIBUTE_POINTER, ATTRIBUTE_VALUE).build();

    public static final Attributes ATTRIBUTES = ThingsModelFactory.newAttributes(ATTRIBUTES_JSON);

    public static final ThingDefinition THING_DEFINITION = ThingsModelFactory.newDefinition("example:test:definition");

    public static final JsonValue JSON_THING_DEFINITION = JsonValue.of(THING_DEFINITION);

    public static final String FEATURE_ID = "fluxCompensator";

    public static final String SUBJECT = "message:subject";

    public static final JsonPointer FEATURE_PROPERTY_POINTER = JsonPointer.of("/baz");

    public static final JsonValue FEATURE_PROPERTY_VALUE = JsonValue.of(42);

    public static final JsonObject FEATURE_PROPERTIES_JSON =
            JsonObject.newBuilder().set(FEATURE_PROPERTY_POINTER, FEATURE_PROPERTY_VALUE).build();

    public static final FeatureProperties FEATURE_PROPERTIES =
            ThingsModelFactory.newFeatureProperties(FEATURE_PROPERTIES_JSON);

    public static final FeatureDefinition FEATURE_DEFINITION =
            FeatureDefinition.fromIdentifier("org.eclipse.ditto:foo:1.0.0");

    public static final JsonArray FEATURE_DEFINITION_JSON = FEATURE_DEFINITION.toJson();

    public static final Feature FEATURE =
            Feature.newBuilder().properties(FEATURE_PROPERTIES).withId(FEATURE_ID).build();

    public static final Features FEATURES = Features.newBuilder().set(FEATURE).build();

    public static final Thing THING = Thing.newBuilder().setId(THING_ID).build();

    public static final Thing THING2 = Thing.newBuilder().setId(THING_ID2).build();

    public static final DittoHeaders DITTO_HEADERS_V_1 = DittoHeaders.newBuilder()
            .correlationId(CORRELATION_ID)
            .schemaVersion(JsonSchemaVersion.V_1)
            .contentType(DittoConstants.DITTO_PROTOCOL_CONTENT_TYPE)
            .build();

    public static final DittoHeaders DITTO_HEADERS_V_2 = DittoHeaders.newBuilder()
            .correlationId(CORRELATION_ID)
            .schemaVersion(JsonSchemaVersion.V_2)
            .contentType(DittoConstants.DITTO_PROTOCOL_CONTENT_TYPE)
            .putHeader(MessageHeaderDefinition.STATUS_CODE.getKey(), "200")
            .build();

<<<<<<< HEAD
    static final DittoHeaders DITTO_HEADERS_V_2_NO_STATUS = DittoHeaders.newBuilder()
            .correlationId(CORRELATION_ID)
            .schemaVersion(JsonSchemaVersion.V_2)
            .contentType(DittoConstants.DITTO_PROTOCOL_CONTENT_TYPE)
            .build();

    static final DittoHeaders HEADERS_V_1 = ProtocolFactory.newHeadersWithDittoContentType(DITTO_HEADERS_V_1);
=======
    public static final DittoHeaders HEADERS_V_1 = ProtocolFactory.newHeadersWithDittoContentType(DITTO_HEADERS_V_1);
>>>>>>> 852c3eb1

    public static final DittoHeaders HEADERS_V_2 = ProtocolFactory.newHeadersWithDittoContentType(DITTO_HEADERS_V_2);

    public static final DittoHeaders HEADERS_V_1_NO_CONTENT_TYPE = DittoHeaders.newBuilder(HEADERS_V_1).removeHeader(
            DittoHeaderDefinition.CONTENT_TYPE.getKey()).build();

    public static final DittoHeaders HEADERS_V_2_NO_CONTENT_TYPE = DittoHeaders.newBuilder(HEADERS_V_2).removeHeader(
            DittoHeaderDefinition.CONTENT_TYPE.getKey()).build();

    public static final long REVISION = 1337;

    public static Adaptable adaptable(final TopicPath topicPath, final JsonPointer path) {
        return adaptable(topicPath, path, null, null);
    }

    public static Adaptable adaptable(final TopicPath topicPath, final JsonPointer path, final JsonValue value) {
        return adaptable(topicPath, path, value, null);
    }

    public static Adaptable adaptable(final TopicPath topicPath, final JsonPointer path, final HttpStatusCode status) {
        return adaptable(topicPath, path, null, status);
    }

    public static Adaptable adaptable(final TopicPath topicPath, final JsonPointer path,
            @Nullable final JsonValue value,
            final HttpStatusCode status) {
        final PayloadBuilder payloadBuilder = Payload.newBuilder(path);

        if (value != null) {
            payloadBuilder.withValue(value);
        }
        if (status != null) {
            payloadBuilder.withStatus(status);
        }

        return Adaptable.newBuilder(topicPath)
                .withPayload(payloadBuilder.build())
                .withHeaders(TestConstants.HEADERS_V_2)
                .build();
    }

    public static class Policies {

        static final String POLICY_NAME = "myPolicy";
        public static final PolicyId POLICY_ID = PolicyId.of(NAMESPACE, POLICY_NAME);
        public static final Policy POLICY = PoliciesModelFactory.newPolicyBuilder(POLICY_ID).build();
        public static final DittoHeaders HEADERS =
                DittoHeaders.newBuilder().correlationId(UUID.randomUUID().toString()).build();

        public static final Label POLICY_ENTRY_LABEL = Label.of("admin");
        public static final Label POLICY_ENTRY_LABEL2 = Label.of("frontend");

        public static final SubjectId SUBJECT_ID1 =
                PoliciesModelFactory.newSubjectId(SubjectIssuer.GOOGLE, "theSubject1");
        static final SubjectId SUBJECT_ID2 = PoliciesModelFactory.newSubjectId(SubjectIssuer.GOOGLE, "theSubject2");
        public static final Subject SUBJECT1 = PoliciesModelFactory.newSubject(SUBJECT_ID1, SubjectType.GENERATED);
        static final Subject SUBJECT2 = PoliciesModelFactory.newSubject(SUBJECT_ID2, SubjectType.GENERATED);
        static final EffectedPermissions GRANT_WRITE =
                EffectedPermissions.newInstance(singletonList("WRITE"), emptyList());
        static final EffectedPermissions GRANT_READ_REVOKE_WRITE =
                EffectedPermissions.newInstance(singletonList("READ"), singletonList("WRITE"));
        public static final Resource RESOURCE1 =
                PoliciesModelFactory.newResource("thing", "/thingId", GRANT_READ_REVOKE_WRITE);
        public static final Resource RESOURCE2 = PoliciesModelFactory.newResource("message", "/subject", GRANT_WRITE);

        public static final PolicyEntry POLICY_ENTRY =
                PolicyEntry.newInstance(POLICY_ENTRY_LABEL, Arrays.asList(SUBJECT1, SUBJECT2),
                        Arrays.asList(RESOURCE1, RESOURCE2));
        static final PolicyEntry POLICY_ENTRY2 =
                PolicyEntry.newInstance(POLICY_ENTRY_LABEL2, singletonList(SUBJECT1), singletonList(RESOURCE2));

        public static final Iterable<PolicyEntry> POLICY_ENTRIES =
                new HashSet<>(Arrays.asList(POLICY_ENTRY, POLICY_ENTRY2));
        public static final Resources RESOURCES = Resources.newInstance(RESOURCE1, RESOURCE2);
        public static final Subjects SUBJECTS = Subjects.newInstance(SUBJECT1, SUBJECT2);

        public static class TopicPaths {

            public static final TopicPath CREATE =
                    TopicPath.newBuilder(POLICY_ID).policies().commands().create().build();
            public static final TopicPath MODIFY =
                    TopicPath.newBuilder(POLICY_ID).policies().commands().modify().build();
            public static final TopicPath DELETE =
                    TopicPath.newBuilder(POLICY_ID).policies().commands().delete().build();
            public static final TopicPath RETRIEVE =
                    TopicPath.newBuilder(POLICY_ID).policies().commands().retrieve().build();
        }

    }

    static final String FILTER = "eq(attributes/foo, bar)";

    static final List<String> OPTIONS= Arrays.asList("sort(+thingId)", "cursor(200)");

    static final JsonFieldSelector FIELDS = JsonFieldSelector.newInstance("/attributes", "/definition");

    static final String SUBSCRIPTION_ID = "123456781234";

    static final long DEMAND = 12;

    private TestConstants() {
        throw new AssertionError();
    }

}<|MERGE_RESOLUTION|>--- conflicted
+++ resolved
@@ -12,22 +12,20 @@
  */
 package org.eclipse.ditto.protocoladapter;
 
-<<<<<<< HEAD
+import static java.util.Collections.emptyList;
+import static java.util.Collections.singletonList;
+
+import java.util.Arrays;
+import java.util.HashSet;
+import java.util.UUID;
+
+import javax.annotation.Nullable;
+
 import java.util.Arrays;
 import java.util.Collections;
 import java.util.HashSet;
 import java.util.List;
 import java.util.Set;
-=======
-import static java.util.Collections.emptyList;
-import static java.util.Collections.singletonList;
-
-import java.util.Arrays;
-import java.util.HashSet;
-import java.util.UUID;
-
-import javax.annotation.Nullable;
->>>>>>> 852c3eb1
 
 import org.eclipse.ditto.json.JsonArray;
 import org.eclipse.ditto.json.JsonFieldSelector;
@@ -72,24 +70,19 @@
  */
 public final class TestConstants {
 
-<<<<<<< HEAD
-    static final String NAMESPACE = "org.eclipse.ditto.test";
-    static final Set<String> NAMESPACES = new HashSet<>(Arrays.asList("org.eclipse.ditto.test","org.eclipse.ditto.footest"));
-=======
+    public static final Set<String> NAMESPACES = new HashSet<>(Arrays.asList("org.eclipse.ditto.test","org.eclipse.ditto.footest"));
     public static final String NAMESPACE = "org.eclipse.ditto.test";
->>>>>>> 852c3eb1
-
-    static final String NAME = "myThing";
-    static final String NAME2 = "myThing2";
-
+
+    public static final String NAME = "myThing";
+    public static final String NAME2 = "myThing2";
 
     public static final String CORRELATION_ID = "dittoCorrelationId";
 
     public static final ThingId THING_ID = ThingId.of(NAMESPACE, NAME);
-    static final ThingId THING_ID2 = ThingId.of(NAMESPACE, NAME2);
-
-    static final String POLICY_NAME = "myPolicy";
-    static final PolicyId POLICY_ID = PolicyId.of(NAMESPACE, POLICY_NAME);
+    public static final ThingId THING_ID2 = ThingId.of(NAMESPACE, NAME2);
+
+    public static final String POLICY_NAME = "myPolicy";
+    public static final PolicyId POLICY_ID = PolicyId.of(NAMESPACE, POLICY_NAME);
 
     public static final AuthorizationSubject AUTHORIZATION_SUBJECT = AuthorizationSubject.newInstance("sid");
 
@@ -152,17 +145,13 @@
             .putHeader(MessageHeaderDefinition.STATUS_CODE.getKey(), "200")
             .build();
 
-<<<<<<< HEAD
-    static final DittoHeaders DITTO_HEADERS_V_2_NO_STATUS = DittoHeaders.newBuilder()
+    public static final DittoHeaders DITTO_HEADERS_V_2_NO_STATUS = DittoHeaders.newBuilder()
             .correlationId(CORRELATION_ID)
             .schemaVersion(JsonSchemaVersion.V_2)
             .contentType(DittoConstants.DITTO_PROTOCOL_CONTENT_TYPE)
             .build();
 
-    static final DittoHeaders HEADERS_V_1 = ProtocolFactory.newHeadersWithDittoContentType(DITTO_HEADERS_V_1);
-=======
     public static final DittoHeaders HEADERS_V_1 = ProtocolFactory.newHeadersWithDittoContentType(DITTO_HEADERS_V_1);
->>>>>>> 852c3eb1
 
     public static final DittoHeaders HEADERS_V_2 = ProtocolFactory.newHeadersWithDittoContentType(DITTO_HEADERS_V_2);
 
@@ -253,15 +242,15 @@
 
     }
 
-    static final String FILTER = "eq(attributes/foo, bar)";
-
-    static final List<String> OPTIONS= Arrays.asList("sort(+thingId)", "cursor(200)");
-
-    static final JsonFieldSelector FIELDS = JsonFieldSelector.newInstance("/attributes", "/definition");
-
-    static final String SUBSCRIPTION_ID = "123456781234";
-
-    static final long DEMAND = 12;
+    public static final String FILTER = "eq(attributes/foo, bar)";
+
+    public static final List<String> OPTIONS= Arrays.asList("sort(+thingId)", "cursor(200)");
+
+    public static final JsonFieldSelector FIELDS = JsonFieldSelector.newInstance("/attributes", "/definition");
+
+    public static final String SUBSCRIPTION_ID = "123456781234";
+
+    public static final long DEMAND = 12;
 
     private TestConstants() {
         throw new AssertionError();
