--- conflicted
+++ resolved
@@ -219,16 +219,11 @@
         return adaptable(topicPath, path, null, status);
     }
 
-<<<<<<< HEAD
-    public static Adaptable adaptable(final TopicPath topicPath, final JsonPointer path,
-            @Nullable final JsonValue value, final HttpStatusCode status) {
-=======
     public static Adaptable adaptable(final TopicPath topicPath,
             final JsonPointer path,
             @Nullable final JsonValue value,
             final HttpStatus status) {
 
->>>>>>> 33a9dc27
         final PayloadBuilder payloadBuilder = Payload.newBuilder(path);
 
         if (value != null) {
