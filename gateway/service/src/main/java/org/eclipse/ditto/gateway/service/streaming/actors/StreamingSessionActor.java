/*
 * Copyright (c) 2017 Contributors to the Eclipse Foundation
 *
 * See the NOTICE file(s) distributed with this work for additional
 * information regarding copyright ownership.
 *
 * This program and the accompanying materials are made available under the
 * terms of the Eclipse Public License 2.0 which is available at
 * http://www.eclipse.org/legal/epl-2.0
 *
 * SPDX-License-Identifier: EPL-2.0
 */
package org.eclipse.ditto.gateway.service.streaming.actors;

import java.time.Duration;
import java.time.Instant;
import java.util.Collection;
import java.util.EnumMap;
import java.util.EnumSet;
import java.util.List;
import java.util.Map;
import java.util.Optional;
import java.util.Set;

import javax.annotation.Nullable;

import org.eclipse.ditto.base.model.acks.AcknowledgementLabel;
import org.eclipse.ditto.base.model.acks.AcknowledgementLabelNotDeclaredException;
import org.eclipse.ditto.base.model.acks.AcknowledgementLabelNotUniqueException;
import org.eclipse.ditto.base.model.acks.FatalPubSubException;
import org.eclipse.ditto.base.model.auth.AuthorizationContext;
import org.eclipse.ditto.base.model.entity.id.EntityId;
import org.eclipse.ditto.base.model.entity.id.WithEntityId;
import org.eclipse.ditto.base.model.exceptions.DittoHeaderInvalidException;
import org.eclipse.ditto.base.model.exceptions.DittoRuntimeException;
import org.eclipse.ditto.base.model.headers.DittoHeaderDefinition;
import org.eclipse.ditto.base.model.headers.DittoHeaders;
import org.eclipse.ditto.base.model.json.JsonSchemaVersion;
import org.eclipse.ditto.base.model.namespaces.NamespaceReader;
import org.eclipse.ditto.base.model.signals.Signal;
import org.eclipse.ditto.base.model.signals.acks.Acknowledgement;
import org.eclipse.ditto.base.model.signals.commands.Command;
import org.eclipse.ditto.base.model.signals.commands.CommandResponse;
import org.eclipse.ditto.base.model.signals.commands.exceptions.GatewayInternalErrorException;
import org.eclipse.ditto.base.model.signals.commands.exceptions.GatewayWebsocketSessionClosedException;
import org.eclipse.ditto.base.model.signals.commands.exceptions.GatewayWebsocketSessionExpiredException;
import org.eclipse.ditto.base.model.signals.events.Event;
<<<<<<< HEAD
=======
import org.eclipse.ditto.gateway.service.security.authentication.AuthenticationResult;
>>>>>>> 32bbf7a3
import org.eclipse.ditto.gateway.service.security.authentication.jwt.JwtAuthenticationResultProvider;
import org.eclipse.ditto.gateway.service.security.authentication.jwt.JwtValidator;
import org.eclipse.ditto.gateway.service.streaming.Connect;
import org.eclipse.ditto.gateway.service.streaming.IncomingSignal;
import org.eclipse.ditto.gateway.service.streaming.InvalidJwt;
import org.eclipse.ditto.gateway.service.streaming.Jwt;
import org.eclipse.ditto.gateway.service.streaming.RefreshSession;
import org.eclipse.ditto.gateway.service.streaming.StartStreaming;
import org.eclipse.ditto.gateway.service.streaming.StopStreaming;
import org.eclipse.ditto.internal.models.acks.AcknowledgementAggregatorActorStarter;
import org.eclipse.ditto.internal.models.acks.AcknowledgementForwarderActor;
import org.eclipse.ditto.internal.models.acks.config.AcknowledgementConfig;
import org.eclipse.ditto.internal.utils.akka.logging.DittoLoggerFactory;
import org.eclipse.ditto.internal.utils.akka.logging.ThreadSafeDittoLoggingAdapter;
import org.eclipse.ditto.internal.utils.pubsub.DittoProtocolSub;
import org.eclipse.ditto.internal.utils.pubsub.StreamingType;
import org.eclipse.ditto.internal.utils.search.SubscriptionManager;
import org.eclipse.ditto.jwt.model.ImmutableJsonWebToken;
<<<<<<< HEAD
import org.eclipse.ditto.jwt.model.JsonWebToken;
=======
>>>>>>> 32bbf7a3
import org.eclipse.ditto.messages.model.signals.commands.MessageCommand;
import org.eclipse.ditto.messages.model.signals.commands.acks.MessageCommandAckRequestSetter;
import org.eclipse.ditto.policies.model.signals.announcements.PolicyAnnouncement;
import org.eclipse.ditto.protocol.HeaderTranslator;
import org.eclipse.ditto.protocol.TopicPath;
import org.eclipse.ditto.rql.parser.RqlPredicateParser;
import org.eclipse.ditto.rql.query.criteria.Criteria;
import org.eclipse.ditto.rql.query.filter.QueryFilterCriteriaFactory;
import org.eclipse.ditto.things.model.ThingId;
import org.eclipse.ditto.things.model.signals.commands.acks.ThingLiveCommandAckRequestSetter;
import org.eclipse.ditto.things.model.signals.commands.acks.ThingModifyCommandAckRequestSetter;
import org.eclipse.ditto.thingsearch.model.signals.commands.ThingSearchCommand;
import org.eclipse.ditto.thingsearch.model.signals.events.SubscriptionEvent;

import akka.Done;
import akka.actor.AbstractActorWithTimers;
import akka.actor.ActorRef;
import akka.actor.Props;
import akka.actor.Terminated;
import akka.japi.pf.PFBuilder;
import akka.japi.pf.ReceiveBuilder;
import akka.stream.javadsl.SourceQueueWithComplete;
import scala.PartialFunction;

/**
 * Actor handling a single streaming connection / session.
 */
final class StreamingSessionActor extends AbstractActorWithTimers {

    /**
     * Maximum lifetime of an expiring session.
     * If a session is established with JWT lasting more than this duration, the session will persist forever.
     */
    private static final Duration MAX_SESSION_TIMEOUT = Duration.ofDays(100L);

    private final JsonSchemaVersion jsonSchemaVersion;
    private final String connectionCorrelationId;
    private final String type;
    private final DittoProtocolSub dittoProtocolSub;
    private final SourceQueueWithComplete<SessionedJsonifiable> eventAndResponsePublisher;
    private final ActorRef commandRouter;
    private final AcknowledgementConfig acknowledgementConfig;
    private final ActorRef subscriptionManager;
    private final Set<StreamingType> outstandingSubscriptionAcks;
    private final Map<StreamingType, StreamingSession> streamingSessions;
    private final JwtValidator jwtValidator;
    private final JwtAuthenticationResultProvider jwtAuthenticationResultProvider;
    private final AcknowledgementAggregatorActorStarter ackregatorStarter;
    private final Set<AcknowledgementLabel> declaredAcks;
    private final ThreadSafeDittoLoggingAdapter logger;

    private AuthorizationContext authorizationContext;

    @SuppressWarnings("unused")
    private StreamingSessionActor(final Connect connect,
            final DittoProtocolSub dittoProtocolSub,
            final ActorRef commandRouter,
            final AcknowledgementConfig acknowledgementConfig,
            final HeaderTranslator headerTranslator,
            final Props subscriptionManagerProps,
            final JwtValidator jwtValidator,
            final JwtAuthenticationResultProvider jwtAuthenticationResultProvider) {

        jsonSchemaVersion = connect.getJsonSchemaVersion();
        connectionCorrelationId = connect.getConnectionCorrelationId();
        type = connect.getType();
        this.dittoProtocolSub = dittoProtocolSub;
        this.eventAndResponsePublisher = connect.getEventAndResponsePublisher();
        this.commandRouter = commandRouter;
        this.acknowledgementConfig = acknowledgementConfig;
        this.jwtValidator = jwtValidator;
        this.jwtAuthenticationResultProvider = jwtAuthenticationResultProvider;
        outstandingSubscriptionAcks = EnumSet.noneOf(StreamingType.class);
        authorizationContext = connect.getConnectionAuthContext();
        streamingSessions = new EnumMap<>(StreamingType.class);
        ackregatorStarter = AcknowledgementAggregatorActorStarter.of(getContext(),
                acknowledgementConfig,
                headerTranslator,
                ThingModifyCommandAckRequestSetter.getInstance(),
                ThingLiveCommandAckRequestSetter.getInstance(),
                MessageCommandAckRequestSetter.getInstance());
        logger = DittoLoggerFactory.getThreadSafeDittoLoggingAdapter(this)
                .withCorrelationId(connectionCorrelationId);
        connect.getSessionExpirationTime().ifPresent(this::startSessionTimeout);
        this.subscriptionManager = getContext().actorOf(subscriptionManagerProps, SubscriptionManager.ACTOR_NAME);
        declaredAcks = connect.getDeclaredAcknowledgementLabels();
    }

    /**
     * Creates Akka configuration object Props for this StreamingSessionActor.
     *
     * @param connect the command to start a streaming session.
     * @param dittoProtocolSub manager of subscriptions.
     * @param commandRouter the actor who distributes incoming commands in the Ditto cluster.
     * @param acknowledgementConfig the config to apply for Acknowledgements.
     * @param headerTranslator translates headers from external sources or to external sources.
     * @param subscriptionManagerProps Props of the subscription manager for search protocol.
     * @param jwtValidator validator of JWT tokens.
     * @param jwtAuthenticationResultProvider provider of JWT authentication results.
     * @return the Akka configuration Props object.
     */
    static Props props(final Connect connect,
            final DittoProtocolSub dittoProtocolSub,
            final ActorRef commandRouter,
            final AcknowledgementConfig acknowledgementConfig,
            final HeaderTranslator headerTranslator,
            final Props subscriptionManagerProps,
            final JwtValidator jwtValidator,
            final JwtAuthenticationResultProvider jwtAuthenticationResultProvider) {

        return Props.create(StreamingSessionActor.class, connect, dittoProtocolSub,
                commandRouter, acknowledgementConfig, headerTranslator, subscriptionManagerProps, jwtValidator,
                jwtAuthenticationResultProvider);
    }

    @Override
    public void preStart() {
        eventAndResponsePublisher.watchCompletion()
                .whenComplete((done, error) -> getSelf().tell(Control.TERMINATED, getSelf()));
        declareAcknowledgementLabels(declaredAcks);
    }

    @Override
    public void postStop() {
        logger.info("Closing <{}> streaming session.", type);
        cancelSessionTimeout();
        eventAndResponsePublisher.complete();
    }

    @Override
    public Receive createReceive() {
        return createIncomingSignalBehavior()
                .orElse(createPubSubBehavior())
                .orElse(createSelfTerminationBehavior())
                .orElse(createOutgoingSignalBehavior())
                .orElse(logUnknownMessage());
    }

    private Receive createIncomingSignalBehavior() {
        final PartialFunction<Object, Object> stripEnvelope = new PFBuilder<>()
                .match(IncomingSignal.class, IncomingSignal::getSignal)
                .build();

        final PartialFunction<Object, Object> setAckRequestAndStartAckregator = new PFBuilder<>()
                .match(Signal.class, this::startAckregatorAndForward)
                .matchAny(x -> x)
                .build();

        final Receive signalBehavior = ReceiveBuilder.create()
                .match(Acknowledgement.class, this::hasUndeclaredAckLabel, this::ackLabelNotDeclared)
                .match(CommandResponse.class, this::forwardAcknowledgementOrLiveCommandResponse)
                .match(ThingSearchCommand.class, this::forwardSearchCommand)
                .match(Signal.class, signal ->
                        // forward signals for which no reply is expected with self return address for downstream errors
                        commandRouter.tell(signal, getReturnAddress(signal)))
                .matchEquals(Done.getInstance(), done -> {})
                .build();

        return addPreprocessors(List.of(stripEnvelope, setAckRequestAndStartAckregator), signalBehavior);
    }

    private Receive createOutgoingSignalBehavior() {
        final PartialFunction<Object, Object> setCorrelationIdAndStartAckForwarder = new PFBuilder<>()
                .match(Signal.class, this::startAckForwarder)
                .match(DittoRuntimeException.class, x -> x)
                .build();

        final Receive publishSignal = ReceiveBuilder.create()
                .match(SubscriptionEvent.class, signal -> {
                    logger.debug("Got SubscriptionEvent in <{}> session, publishing: {}", type, signal);
                    eventAndResponsePublisher.offer(SessionedJsonifiable.subscription(signal));
                })
                .match(CommandResponse.class, this::publishResponseOrError)
                .match(DittoRuntimeException.class, this::publishResponseOrError)
                .match(Signal.class, this::isSameOrigin, signal ->
                        logger.withCorrelationId(signal)
                                .debug("Got Signal of type <{}> in <{}> session, but this was issued by " +
                                        " this connection itself, not publishing", signal.getType(), type)
                )
                .match(Signal.class, signal -> {
                    // check if this session is "allowed" to receive the Signal
                    final var streamingType = determineStreamingType(signal);
                    @Nullable final var session = streamingSessions.get(streamingType);
                    if (null != session && isSessionAllowedToReceiveSignal(signal, session, streamingType)) {
                        final ThreadSafeDittoLoggingAdapter l = logger.withCorrelationId(signal);
                        l.info("Publishing Signal of type <{}> in <{}> session", signal.getType(), type);
                        l.debug("Publishing Signal of type <{}> in <{}> session: {}", type, signal.getType(), signal);

                        final DittoHeaders sessionHeaders = DittoHeaders.newBuilder()
                                .authorizationContext(authorizationContext)
                                .schemaVersion(jsonSchemaVersion)
                                .build();
                        final var sessionedJsonifiable =
                                SessionedJsonifiable.signal(signal, sessionHeaders, session);
                        eventAndResponsePublisher.offer(sessionedJsonifiable);
                    }
                })
                .matchEquals(Done.getInstance(), done -> { /* already done, nothing to publish */ })
                .build();

        return addPreprocessors(List.of(setCorrelationIdAndStartAckForwarder), publishSignal);
    }

    private Receive createPubSubBehavior() {
        return ReceiveBuilder.create()
                .match(StartStreaming.class, startStreaming -> {
                    authorizationContext = startStreaming.getAuthorizationContext();
                    Criteria criteria;
                    try {
                        criteria = startStreaming.getFilter()
                                .map(f -> parseCriteria(f, DittoHeaders.newBuilder()
                                        .correlationId(startStreaming.getCorrelationId()
                                                .orElse(startStreaming.getConnectionCorrelationId()))
                                        .build()))
                                .orElse(null);
                    } catch (final DittoRuntimeException e) {
                        logger.info("Got 'DittoRuntimeException' <{}> session during 'StartStreaming' processing:" +
                                " {}: <{}>", type, e.getClass().getSimpleName(), e.getMessage());
                        eventAndResponsePublisher.offer(SessionedJsonifiable.error(e));
                        return;
                    }
                    final var session = StreamingSession.of(startStreaming.getNamespaces(), criteria,
                            startStreaming.getExtraFields().orElse(null), getSelf(), logger);
                    streamingSessions.put(startStreaming.getStreamingType(), session);

                    logger.debug("Got 'StartStreaming' message in <{}> session, subscribing for <{}> in Cluster ...",
                            type, startStreaming.getStreamingType().name());

                    outstandingSubscriptionAcks.add(startStreaming.getStreamingType());
                    // In Cluster: Subscribe
                    final var subscribeConfirmation = new ConfirmSubscription(startStreaming.getStreamingType());
                    final Collection<StreamingType> currentStreamingTypes = streamingSessions.keySet();
                    dittoProtocolSub.subscribe(currentStreamingTypes,
                            authorizationContext.getAuthorizationSubjectIds(),
                            getSelf()
                    ).whenComplete((ack, throwable) -> {
                        if (null == throwable) {
                            logger.debug("subscription to Ditto pubsub succeeded");
                            getSelf().tell(subscribeConfirmation, getSelf());
                        } else {
                            logger.error(throwable, "subscription to Ditto pubsub failed: {}", throwable.getMessage());
                            final var dittoRuntimeException = DittoRuntimeException
                                    .asDittoRuntimeException(throwable,
                                            cause -> GatewayInternalErrorException.newBuilder()
                                                    .dittoHeaders(DittoHeaders.newBuilder()
                                                            .correlationId(startStreaming.getConnectionCorrelationId())
                                                            .build())
                                                    .cause(cause)
                                                    .build()
                                    );
                            eventAndResponsePublisher.offer(SessionedJsonifiable.error(dittoRuntimeException));
                            terminateWebsocketStream();
                        }
                    });
                })
                .match(StopStreaming.class, stopStreaming -> {
                    logger.debug("Got 'StopStreaming' message in <{}> session, unsubscribing from <{}> in Cluster ...",
                            type, stopStreaming.getStreamingType().name());

                    streamingSessions.remove(stopStreaming.getStreamingType());

                    // In Cluster: Unsubscribe
                    final var unsubscribeConfirmation = new ConfirmUnsubscription(stopStreaming.getStreamingType());
                    final Collection<StreamingType> currentStreamingTypes = streamingSessions.keySet();
                    switch (stopStreaming.getStreamingType()) {
                        case EVENTS:
                            dittoProtocolSub.removeTwinSubscriber(getSelf(),
                                    authorizationContext.getAuthorizationSubjectIds())
                                    .thenAccept(ack -> getSelf().tell(unsubscribeConfirmation, getSelf()));
                            break;
                        case POLICY_ANNOUNCEMENTS:
                            dittoProtocolSub.removePolicyAnnouncementSubscriber(getSelf(),
                                    authorizationContext.getAuthorizationSubjectIds())
                                    .thenAccept(ack -> getSelf().tell(unsubscribeConfirmation, getSelf()));
                            break;
                        case LIVE_COMMANDS:
                        case LIVE_EVENTS:
                        case MESSAGES:
                        default:
                            dittoProtocolSub.updateLiveSubscriptions(currentStreamingTypes,
                                    authorizationContext.getAuthorizationSubjectIds(), getSelf())
                                    .thenAccept(ack -> getSelf().tell(unsubscribeConfirmation, getSelf()));
                    }
                })
                .match(ConfirmSubscription.class, msg -> confirmSubscription(msg.getStreamingType()))
                .match(ConfirmUnsubscription.class, msg -> confirmUnsubscription(msg.getStreamingType()))
                .build();
    }

    private Receive createSelfTerminationBehavior() {
        return ReceiveBuilder.create()
                .match(Jwt.class, this::refreshWebSocketSession)
                .match(RefreshSession.class, refreshSession -> {
                    cancelSessionTimeout();
                    checkAuthorizationContextAndStartSessionTimer(refreshSession);
                })
                .match(InvalidJwt.class, invalidJwtToken -> cancelSessionTimeout())
                .match(FatalPubSubException.class, this::pubsubFailed)
                .match(Terminated.class, this::handleTerminated)
                .matchEquals(Control.TERMINATED, this::handleTerminated)
                .matchEquals(Control.SESSION_TERMINATION, this::handleSessionTermination)
                .build();
    }

    private void handleTerminated(final Object terminated) {
        logger.debug("EventAndResponsePublisher was terminated: {}", terminated);
        // In Cluster: Unsubscribe from ThingEvents:
        logger.info("<{}> connection was closed, unsubscribing from Streams in Cluster ...", type);

        terminateWebsocketStream();
    }

    private Receive logUnknownMessage() {
        return ReceiveBuilder.create()
                .matchAny(any -> logger
                        .warning("Got unknown message in '{}' session: {} '{}'", type, any.getClass().getName(), any))
                .build();
    }

    private Receive addPreprocessors(final List<PartialFunction<Object, Object>> preprocessors, final Receive receive) {
        return preprocessors.stream()
                .reduce(PartialFunction::andThen)
                .map(preprocessor -> new Receive(preprocessor.andThen(receive.onMessage())))
                .orElse(receive);
    }

    private boolean hasUndeclaredAckLabel(final Acknowledgement acknowledgement) {
        return !declaredAcks.contains(acknowledgement.getLabel());
    }

    private void ackLabelNotDeclared(final Acknowledgement ack) {
        publishResponseOrError(AcknowledgementLabelNotDeclaredException.of(ack.getLabel(), ack.getDittoHeaders()));
    }

    private ActorRef getReturnAddress(final Signal<?> signal) {
        final boolean publishResponse = signal instanceof Command<?> && signal.getDittoHeaders().isResponseRequired();
        return publishResponse ? getSelf() : ActorRef.noSender();
    }

    private boolean isSameOrigin(final Signal<?> signal) {
        return signal.getDittoHeaders().getOrigin().stream().anyMatch(connectionCorrelationId::equals);
    }

    private void pubsubFailed(final FatalPubSubException fatalPubSubException) {
        final var exception = fatalPubSubException.asDittoRuntimeException();
        logger.withCorrelationId(exception).info("pubsubFailed cause=<{}>", exception);
        eventAndResponsePublisher.offer(SessionedJsonifiable.error(exception));
        terminateWebsocketStream();
    }

    private void terminateWebsocketStream() {
        dittoProtocolSub.removeSubscriber(getSelf());
        getContext().stop(getSelf());
    }

    // precondition: signal has ack requests
    private Object startAckregatorAndForward(final Signal<?> signal) {

        return ackregatorStarter.preprocess(signal,
                (s, shouldStart) -> {
                    final Optional<ThingId> thingIdOptional = WithEntityId.getEntityIdOfType(ThingId.class, s);
                    if (shouldStart && thingIdOptional.isPresent()) {
                        // websocket-specific header check: acks requested with response-required=false are forbidden
                        final Optional<DittoHeaderInvalidException> headerInvalid = checkForAcksWithoutResponse(s);
                        return headerInvalid.map(this::publishResponseOrError)
                                .orElseGet(() -> ackregatorStarter.doStart(thingIdOptional.get(), s.getDittoHeaders(),
                                        this::publishResponseOrError,
                                        ackregator -> forwardToCommandRouterAndReturnDone(s, ackregator)));
                    } else {
                        return doNothing(s);
                    }
                },
                this::publishResponseOrError
        );
    }

    private Object forwardToCommandRouterAndReturnDone(final Signal<?> signalToForward, final ActorRef ackregator) {
        commandRouter.tell(signalToForward, ackregator);
        return Done.getInstance();
    }

    private <T> Object doNothing(final T result) {
        return result;
    }

    // no precondition; forwarder starter does not start for signals without ack requests, in contrast to ackregator
    private Signal<?> startAckForwarder(final Signal<?> signal) {
        final Optional<EntityId> entityIdOptional =
                WithEntityId.getEntityIdOfType(EntityId.class, signal);
        if (entityIdOptional.isPresent()) {
            final var entityIdWithType = entityIdOptional.get();
            return AcknowledgementForwarderActor.startAcknowledgementForwarder(getContext(),
                    entityIdWithType, signal, acknowledgementConfig, declaredAcks::contains);
        } else {
            return signal;
        }
    }

    // NOT thread-safe unless eventAndResponsePublisher is made thread-safe by bounding concurrent offers from above
    private Object publishResponseOrError(final Object responseOrError) {
        if (responseOrError instanceof CommandResponse<?>) {
            final CommandResponse<?> response = (CommandResponse<?>) responseOrError;
            logger.withCorrelationId(response)
                    .debug("Got 'CommandResponse' message in <{}> session, telling EventAndResponsePublisher" +
                            " about it: {}", type, response);
            eventAndResponsePublisher.offer(SessionedJsonifiable.response(response));
        } else if (responseOrError instanceof DittoRuntimeException) {
            final DittoRuntimeException error = (DittoRuntimeException) responseOrError;
            logger.withCorrelationId(error)
                    .debug("Got 'DittoRuntimeException' message in <{}> session, telling EventAndResponsePublisher" +
                            " about it: {}", type, error);
            eventAndResponsePublisher.offer(SessionedJsonifiable.error(error));
        } else {
            logger.error("Unexpected result from AcknowledgementAggregatorActor: <{}>", responseOrError);
        }
        return Done.getInstance();
    }

    private void forwardAcknowledgementOrLiveCommandResponse(final CommandResponse<?> response) {
        final ActorRef sender = getSender();
        try {
            getContext().findChild(AcknowledgementForwarderActor.determineActorName(response.getDittoHeaders()))
                    .ifPresentOrElse(
                            forwarder -> forwarder.tell(response, sender),
                            () -> {
                                // the Acknowledgement / live CommandResponse is meant for someone else:
                                final var template =
                                        "No AcknowledgementForwarderActor found, forwarding to concierge: <{}>";
                                if (logger.isDebugEnabled()) {
                                    logger.withCorrelationId(response).debug(template, response);
                                } else {
                                    logger.withCorrelationId(response).info(template, response.getType());
                                }
                                commandRouter.tell(response, ActorRef.noSender());
                            }
                    );
        } catch (final DittoRuntimeException e) {
            // error encountered; publish it
            eventAndResponsePublisher.offer(SessionedJsonifiable.error(e));
        }
    }

    private void forwardSearchCommand(final ThingSearchCommand<?> searchCommand) {
        subscriptionManager.tell(searchCommand, getSelf());
    }

    private boolean isSessionAllowedToReceiveSignal(final Signal<?> signal, final StreamingSession session,
            final StreamingType streamingType) {
        if (streamingType == StreamingType.POLICY_ANNOUNCEMENTS) {
            // recipients of policy announcements are authorized because the affected subjects are the pubsub topics
            return true;
        } else {
            final var headers = signal.getDittoHeaders();
            final boolean isAuthorizedToRead = authorizationContext.isAuthorized(headers.getReadGrantedSubjects(),
                    headers.getReadRevokedSubjects());
            final boolean matchesNamespace = matchesNamespaces(signal, session);
            return isAuthorizedToRead && matchesNamespace;
        }
    }

    private void startSessionTimeout(final Instant sessionExpirationTime) {
        final var sessionTimeout = Duration.between(Instant.now(), sessionExpirationTime);
        if (sessionTimeout.isNegative() || sessionTimeout.isZero()) {
            logger.debug("Session expired already. Closing WS.");
            getSelf().tell(Control.SESSION_TERMINATION, ActorRef.noSender());
        } else if (sessionTimeout.minus(MAX_SESSION_TIMEOUT).isNegative()) {
            logger.debug("Starting session timeout - session will expire in {}", sessionTimeout);
            getTimers().startSingleTimer(Control.SESSION_TERMINATION, Control.SESSION_TERMINATION, sessionTimeout);
        } else {
            logger.warning("Session lifetime <{}> is more than the maximum <{}>. Keeping session open indefinitely.",
                    sessionTimeout, MAX_SESSION_TIMEOUT);
        }
    }

    private void handleSessionTermination(final Control sessionTermination) {
        logger.info("Stopping WebSocket session for connection with ID <{}>.", connectionCorrelationId);
        final var gatewayWebsocketSessionExpiredException =
                GatewayWebsocketSessionExpiredException.newBuilder()
                        .dittoHeaders(DittoHeaders.newBuilder()
                                .correlationId(connectionCorrelationId)
                                .build())
                        .build();
        eventAndResponsePublisher.fail(gatewayWebsocketSessionExpiredException);
    }

    private void cancelSessionTimeout() {
        getTimers().cancel(Control.SESSION_TERMINATION);
    }

    private void checkAuthorizationContextAndStartSessionTimer(final RefreshSession refreshSession) {
        final var newAuthorizationContext = refreshSession.getAuthorizationContext();
        if (!authorizationContext.equals(newAuthorizationContext)) {
            logger.debug("Authorization Context changed for WebSocket session <{}>. Terminating the session.",
                    connectionCorrelationId);
            final var gatewayWebsocketSessionClosedException =
                    GatewayWebsocketSessionClosedException.newBuilder()
                            .dittoHeaders(DittoHeaders.newBuilder()
                                    .correlationId(connectionCorrelationId)
                                    .build())
                            .build();
            eventAndResponsePublisher.fail(gatewayWebsocketSessionClosedException);
        } else {
            startSessionTimeout(refreshSession.getSessionTimeout());
        }
    }

    private boolean matchesNamespaces(final Signal<?> signal, final StreamingSession session) {
        final List<String> namespaces = session.getNamespaces();
        final boolean result = namespaces.isEmpty() || namespaces.contains(namespaceFromId(signal));
        if (!result) {
            logger.withCorrelationId(signal).debug("Signal does not match namespaces.");
        }
        return result;
    }

    private void refreshWebSocketSession(final Jwt jwt) {
        final String jwtConnectionCorrelationId = jwt.getConnectionCorrelationId();
        final var jsonWebToken = ImmutableJsonWebToken.fromToken(jwt.toString());
        jwtValidator.validate(jsonWebToken).thenAccept(binaryValidationResult -> {
            if (binaryValidationResult.isValid()) {
<<<<<<< HEAD
                jwtAuthenticationResultProvider.getAuthenticationResult(jsonWebToken, DittoHeaders.empty())
                        .thenAccept(authorizationResult -> {
                            final var jwtAuthorizationContext = authorizationResult.getAuthorizationContext();
                            getSelf().tell(new RefreshSession(jwtConnectionCorrelationId,
                                    jsonWebToken.getExpirationTime(), jwtAuthorizationContext), ActorRef.noSender());
                        })
                        .exceptionally(exception -> {
                            logger.info("Got exception when handling refreshed JWT for WebSocket session <{}>: {}",
                                    jwtConnectionCorrelationId, exception.getMessage());
                            getSelf().tell(InvalidJwt.getInstance(), ActorRef.noSender());
                            return null;
                        });
=======
                try {
                    final AuthenticationResult authorizationResult =
                            jwtAuthenticationResultProvider.getAuthenticationResult(jsonWebToken, DittoHeaders.empty());

                    final var jwtAuthorizationContext = authorizationResult.getAuthorizationContext();
                    getSelf().tell(new RefreshSession(jwtConnectionCorrelationId, jsonWebToken.getExpirationTime(),
                            jwtAuthorizationContext), ActorRef.noSender());
                } catch (final Exception exception) {
                    logger.info("Got exception when handling refreshed JWT for WebSocket session <{}>: {}",
                            jwtConnectionCorrelationId, exception.getMessage());
                    getSelf().tell(InvalidJwt.getInstance(), ActorRef.noSender());
                }
>>>>>>> 32bbf7a3
            } else {
                logger.debug("Received invalid JWT for WebSocket session <{}>. Terminating the session.",
                        connectionCorrelationId);
                final var gatewayWebsocketSessionClosedException =
                        GatewayWebsocketSessionClosedException.newBuilderForInvalidToken()
                                .dittoHeaders(DittoHeaders.newBuilder()
                                        .correlationId(connectionCorrelationId)
                                        .build())
                                .build();
                eventAndResponsePublisher.fail(gatewayWebsocketSessionClosedException);
                getSelf().tell(InvalidJwt.getInstance(), ActorRef.noSender());
            }
        });
    }

    /**
     * Attempt to declare the acknowledgement labels (they must be unique cluster wide).
     * Only need to be done once per actor.
     *
     * @param acknowledgementLabels the acknowledgement labels to declare.
     */
    private void declareAcknowledgementLabels(final Collection<AcknowledgementLabel> acknowledgementLabels) {
        final ActorRef self = getSelf();
        logger.info("Declaring acknowledgement labels <{}>", acknowledgementLabels);
        dittoProtocolSub.declareAcknowledgementLabels(acknowledgementLabels, self, null)
                .thenAccept(unused -> logger.info("Acknowledgement label declaration successful for labels: <{}>",
                        acknowledgementLabels))
                .exceptionally(error -> {
                    final var dittoRuntimeException =
                            DittoRuntimeException.asDittoRuntimeException(error,
                                    cause -> AcknowledgementLabelNotUniqueException.newBuilder().cause(cause).build());
                    logger.info("Acknowledgement label declaration failed for labels: <{}> - cause: {} {}",
                            acknowledgementLabels, error.getClass().getSimpleName(), error.getMessage());
                    self.tell(dittoRuntimeException, ActorRef.noSender());
                    return null;
                });
    }

    private static StreamingType determineStreamingType(final Signal<?> signal) {
        final String channel = signal.getDittoHeaders().getChannel().orElse(TopicPath.Channel.TWIN.getName());
        final StreamingType streamingType;
        if (signal instanceof Event) {
            streamingType = channel.equals(TopicPath.Channel.TWIN.getName())
                    ? StreamingType.EVENTS
                    : StreamingType.LIVE_EVENTS;
        } else if (signal instanceof MessageCommand) {
            streamingType = StreamingType.MESSAGES;
        } else if (signal instanceof PolicyAnnouncement) {
            streamingType = StreamingType.POLICY_ANNOUNCEMENTS;
        } else {
            streamingType = StreamingType.LIVE_COMMANDS;
        }
        return streamingType;
    }

    @Nullable
    private static String namespaceFromId(final Signal<?> signal) {
        return Optional.of(signal)
                .map(WithEntityId.class::cast)
                .map(WithEntityId::getEntityId)
                .flatMap(NamespaceReader::fromEntityId)
                .orElse(null);
    }

    private static Criteria parseCriteria(final String filter, final DittoHeaders dittoHeaders) {
        final var queryFilterCriteriaFactory =
                QueryFilterCriteriaFactory.modelBased(RqlPredicateParser.getInstance());

        return queryFilterCriteriaFactory.filterCriteria(filter, dittoHeaders);
    }

    private void confirmSubscription(final StreamingType streamingType) {
        if (outstandingSubscriptionAcks.contains(streamingType)) {
            outstandingSubscriptionAcks.remove(streamingType);
            eventAndResponsePublisher.offer(SessionedJsonifiable.ack(streamingType, true, connectionCorrelationId));
            logger.debug("Subscribed to Cluster <{}> in <{}> session.", streamingType, type);
        } else {
            logger.debug("Subscription already acked for type <{}> in <{}> session.", streamingType, type);
        }
    }

    private void confirmUnsubscription(final StreamingType streamingType) {
        eventAndResponsePublisher.offer(SessionedJsonifiable.ack(streamingType, false, connectionCorrelationId));
        logger.debug("Unsubscribed from Cluster <{}> in <{}> session.", streamingType, type);
    }

    private static Optional<DittoHeaderInvalidException> checkForAcksWithoutResponse(final Signal<?> signal) {
        final var dittoHeaders = signal.getDittoHeaders();
        if (!dittoHeaders.isResponseRequired() && !dittoHeaders.getAcknowledgementRequests().isEmpty()) {
            final var message = String.format("For WebSocket, it is forbidden to request acknowledgements while " +
                            "'%s' is set to false.",
                    DittoHeaderDefinition.RESPONSE_REQUIRED.getKey());
            final var invalidHeaderKey = DittoHeaderDefinition.REQUESTED_ACKS.getKey();
            final var description = String.format("Please set '%s' to [] or '%s' to true.",
                    invalidHeaderKey,
                    DittoHeaderDefinition.RESPONSE_REQUIRED.getKey());
            return Optional.of(DittoHeaderInvalidException.newBuilder()
                    .withInvalidHeaderKey(invalidHeaderKey)
                    .message(message)
                    .description(description)
                    .dittoHeaders(signal.getDittoHeaders())
                    .build());
        } else {
            return Optional.empty();
        }
    }

    /**
     * Messages to self to perform an outstanding acknowledgement if not already acknowledged.
     */
    private abstract static class WithStreamingType {

        private final StreamingType streamingType;

        private WithStreamingType(final StreamingType streamingType) {
            this.streamingType = streamingType;
        }

        StreamingType getStreamingType() {
            return streamingType;
        }

    }

    private static final class ConfirmSubscription extends WithStreamingType {

        private ConfirmSubscription(final StreamingType streamingType) {
            super(streamingType);
        }

    }

    private static final class ConfirmUnsubscription extends WithStreamingType {

        private ConfirmUnsubscription(final StreamingType streamingType) {
            super(streamingType);
        }

    }

    private enum Control {
        TERMINATED,
        SESSION_TERMINATION
    }

}<|MERGE_RESOLUTION|>--- conflicted
+++ resolved
@@ -45,10 +45,6 @@
 import org.eclipse.ditto.base.model.signals.commands.exceptions.GatewayWebsocketSessionClosedException;
 import org.eclipse.ditto.base.model.signals.commands.exceptions.GatewayWebsocketSessionExpiredException;
 import org.eclipse.ditto.base.model.signals.events.Event;
-<<<<<<< HEAD
-=======
-import org.eclipse.ditto.gateway.service.security.authentication.AuthenticationResult;
->>>>>>> 32bbf7a3
 import org.eclipse.ditto.gateway.service.security.authentication.jwt.JwtAuthenticationResultProvider;
 import org.eclipse.ditto.gateway.service.security.authentication.jwt.JwtValidator;
 import org.eclipse.ditto.gateway.service.streaming.Connect;
@@ -67,10 +63,6 @@
 import org.eclipse.ditto.internal.utils.pubsub.StreamingType;
 import org.eclipse.ditto.internal.utils.search.SubscriptionManager;
 import org.eclipse.ditto.jwt.model.ImmutableJsonWebToken;
-<<<<<<< HEAD
-import org.eclipse.ditto.jwt.model.JsonWebToken;
-=======
->>>>>>> 32bbf7a3
 import org.eclipse.ditto.messages.model.signals.commands.MessageCommand;
 import org.eclipse.ditto.messages.model.signals.commands.acks.MessageCommandAckRequestSetter;
 import org.eclipse.ditto.policies.model.signals.announcements.PolicyAnnouncement;
@@ -591,7 +583,6 @@
         final var jsonWebToken = ImmutableJsonWebToken.fromToken(jwt.toString());
         jwtValidator.validate(jsonWebToken).thenAccept(binaryValidationResult -> {
             if (binaryValidationResult.isValid()) {
-<<<<<<< HEAD
                 jwtAuthenticationResultProvider.getAuthenticationResult(jsonWebToken, DittoHeaders.empty())
                         .thenAccept(authorizationResult -> {
                             final var jwtAuthorizationContext = authorizationResult.getAuthorizationContext();
@@ -604,20 +595,6 @@
                             getSelf().tell(InvalidJwt.getInstance(), ActorRef.noSender());
                             return null;
                         });
-=======
-                try {
-                    final AuthenticationResult authorizationResult =
-                            jwtAuthenticationResultProvider.getAuthenticationResult(jsonWebToken, DittoHeaders.empty());
-
-                    final var jwtAuthorizationContext = authorizationResult.getAuthorizationContext();
-                    getSelf().tell(new RefreshSession(jwtConnectionCorrelationId, jsonWebToken.getExpirationTime(),
-                            jwtAuthorizationContext), ActorRef.noSender());
-                } catch (final Exception exception) {
-                    logger.info("Got exception when handling refreshed JWT for WebSocket session <{}>: {}",
-                            jwtConnectionCorrelationId, exception.getMessage());
-                    getSelf().tell(InvalidJwt.getInstance(), ActorRef.noSender());
-                }
->>>>>>> 32bbf7a3
             } else {
                 logger.debug("Received invalid JWT for WebSocket session <{}>. Terminating the session.",
                         connectionCorrelationId);
