/*
 * Copyright (c) 2017 Contributors to the Eclipse Foundation
 *
 * See the NOTICE file(s) distributed with this work for additional
 * information regarding copyright ownership.
 *
 * This program and the accompanying materials are made available under the
 * terms of the Eclipse Public License 2.0 which is available at
 * http://www.eclipse.org/legal/epl-2.0
 *
 * SPDX-License-Identifier: EPL-2.0
 */
package org.eclipse.ditto.signals.events.things;

import java.time.Instant;
import java.util.Objects;
import java.util.Optional;
import java.util.function.Predicate;

import javax.annotation.Nullable;
import javax.annotation.concurrent.Immutable;

import org.eclipse.ditto.json.JsonFactory;
import org.eclipse.ditto.json.JsonField;
import org.eclipse.ditto.json.JsonFieldDefinition;
import org.eclipse.ditto.json.JsonObject;
import org.eclipse.ditto.json.JsonObjectBuilder;
import org.eclipse.ditto.json.JsonPointer;
import org.eclipse.ditto.json.JsonValue;
import org.eclipse.ditto.model.base.entity.metadata.Metadata;
import org.eclipse.ditto.model.base.headers.DittoHeaders;
import org.eclipse.ditto.model.base.json.FieldType;
import org.eclipse.ditto.model.base.json.JsonParsableEvent;
import org.eclipse.ditto.model.base.json.JsonSchemaVersion;
import org.eclipse.ditto.model.things.Attributes;
import org.eclipse.ditto.model.things.ThingId;
import org.eclipse.ditto.model.things.ThingsModelFactory;
import org.eclipse.ditto.signals.events.base.EventJsonDeserializer;

/**
 * This event is emitted after all {@code Attribute}s were modified at once.
 */
@Immutable
@JsonParsableEvent(name = AttributesModified.NAME, typePrefix = ThingEvent.TYPE_PREFIX)
public final class AttributesModified extends AbstractThingEvent<AttributesModified>
        implements ThingModifiedEvent<AttributesModified> {

    /**
     * Name of the "Thing Attribute Modified" event.
     */
    public static final String NAME = "attributesModified";

    /**
     * Type of this event.
     */
    public static final String TYPE = TYPE_PREFIX + NAME;

    static final JsonFieldDefinition<JsonObject> JSON_ATTRIBUTES =
            JsonFactory.newJsonObjectFieldDefinition("attributes", FieldType.REGULAR,
                    JsonSchemaVersion.V_2);

    private final Attributes modifiedAttributes;

    private AttributesModified(final ThingId thingId,
            final Attributes modifiedAttributes,
            final long revision,
            @Nullable final Instant timestamp,
            final DittoHeaders dittoHeaders,
            @Nullable final Metadata metadata) {

        super(TYPE, thingId, revision, timestamp, dittoHeaders, metadata);
        this.modifiedAttributes =
                Objects.requireNonNull(modifiedAttributes, "The modified attributes must not be null!");
    }

    /**
     * Constructs a new {@code AttributesModified} object.
     *
     * @param thingId the ID of the Thing with which this event is associated.
     * @param modifiedAttributes the changes on the attributes object.
     * @param revision the revision of the Thing.
     * @param timestamp the timestamp of this event.
     * @param dittoHeaders the headers of the command which was the cause of this event.
     * @param metadata the metadata to apply for the event.
     * @return the AttributesModified created.
     * @throws NullPointerException if any argument but {@code timestamp} and {@code metadata} is {@code null}.
     * @since 1.3.0
     */
    public static AttributesModified of(final ThingId thingId,
            final Attributes modifiedAttributes,
            final long revision,
            @Nullable final Instant timestamp,
            final DittoHeaders dittoHeaders,
            @Nullable final Metadata metadata) {

        return new AttributesModified(thingId, modifiedAttributes, revision, timestamp, dittoHeaders, metadata);
    }

    /**
     * Creates a new {@code AttributesModified} from a JSON string.
     *
     * @param jsonString the JSON string of which a new AttributesModified instance is to be deleted.
     * @param dittoHeaders the headers of the command which was the cause of this event.
     * @return the {@code AttributesModified} which was deleted from the given JSON string.
     * @throws NullPointerException if {@code jsonString} is {@code null}.
     * @throws org.eclipse.ditto.json.JsonParseException if the passed in {@code jsonString} was not in the expected
     * 'AttributesModified' format.
     */
    public static AttributesModified fromJson(final String jsonString, final DittoHeaders dittoHeaders) {
        return fromJson(JsonFactory.newObject(jsonString), dittoHeaders);
    }

    /**
     * Creates a new {@code AttributesModified} from a JSON object.
     *
     * @param jsonObject the JSON object from which a new AttributesModified instance is to be created.
     * @param dittoHeaders the headers of the command which was the cause of this event.
     * @return the {@code AttributesModified} which was created from the given JSON object.
     * @throws NullPointerException if {@code jsonObject} is {@code null}.
     * @throws org.eclipse.ditto.json.JsonParseException if the passed in {@code jsonObject} was not in the expected
     * 'AttributesModified' format.
     */
    public static AttributesModified fromJson(final JsonObject jsonObject, final DittoHeaders dittoHeaders) {
        return new EventJsonDeserializer<AttributesModified>(TYPE, jsonObject)
                .deserialize((revision, timestamp, metadata) -> {
                    final String extractedThingId = jsonObject.getValueOrThrow(ThingEvent.JsonFields.THING_ID);
                    final ThingId thingId = ThingId.of(extractedThingId);
                    final JsonObject attributesJsonObject = jsonObject.getValueOrThrow(JSON_ATTRIBUTES);
                    final Attributes extractedAttributes = ThingsModelFactory.newAttributes(attributesJsonObject);

                    return of(thingId, extractedAttributes, revision, timestamp, dittoHeaders, metadata);
                });
    }

    /**
     * Returns the JSON object which represents the attributes modified.
     *
     * @return the json object.
     */
    public Attributes getModifiedAttributes() {
        return modifiedAttributes;
    }

    @Override
    public Optional<JsonValue> getEntity(final JsonSchemaVersion schemaVersion) {
        return Optional.of(modifiedAttributes.toJson(schemaVersion, FieldType.regularOrSpecial()));
    }

    @Override
    public JsonPointer getResourcePath() {
        return JsonPointer.of("/attributes");
    }

    @Override
    public AttributesModified setRevision(final long revision) {
<<<<<<< HEAD
        return of(getThingEntityId(), modifiedAttributes, revision, getTimestamp().orElse(null), getDittoHeaders(),
=======
        return of(getEntityId(), attributesModified, revision, getTimestamp().orElse(null), getDittoHeaders(),
>>>>>>> 94b94990
                getMetadata().orElse(null));
    }

    @Override
    public AttributesModified setDittoHeaders(final DittoHeaders dittoHeaders) {
<<<<<<< HEAD
        return of(getThingEntityId(), modifiedAttributes, getRevision(), getTimestamp().orElse(null), dittoHeaders,
=======
        return of(getEntityId(), attributesModified, getRevision(), getTimestamp().orElse(null), dittoHeaders,
>>>>>>> 94b94990
                getMetadata().orElse(null));
    }

    @Override
    protected void appendPayloadAndBuild(final JsonObjectBuilder jsonObjectBuilder,
            final JsonSchemaVersion schemaVersion, final Predicate<JsonField> thePredicate) {
        final Predicate<JsonField> predicate = schemaVersion.and(thePredicate);
        jsonObjectBuilder.set(JSON_ATTRIBUTES, getModifiedAttributes(), predicate);
    }

    @SuppressWarnings("squid:S109")
    @Override
    public int hashCode() {
        final int prime = 31;
        int result = super.hashCode();
        result = prime * result + Objects.hashCode(modifiedAttributes);
        return result;
    }

    @SuppressWarnings("squid:MethodCyclomaticComplexity")
    @Override
    public boolean equals(@Nullable final Object o) {
        if (this == o) {
            return true;
        }
        if (o == null || getClass() != o.getClass()) {
            return false;
        }
        final AttributesModified that = (AttributesModified) o;
        return that.canEqual(this) && Objects.equals(modifiedAttributes, that.modifiedAttributes) && super.equals(that);
    }

    @Override
    protected boolean canEqual(@Nullable final Object other) {
        return other instanceof AttributesModified;
    }

    @Override
    public String toString() {
        return getClass().getSimpleName() + " [" + super.toString() + ", modifiedAttributes=" + modifiedAttributes +
                "]";
    }

}<|MERGE_RESOLUTION|>--- conflicted
+++ resolved
@@ -153,21 +153,13 @@
 
     @Override
     public AttributesModified setRevision(final long revision) {
-<<<<<<< HEAD
-        return of(getThingEntityId(), modifiedAttributes, revision, getTimestamp().orElse(null), getDittoHeaders(),
-=======
-        return of(getEntityId(), attributesModified, revision, getTimestamp().orElse(null), getDittoHeaders(),
->>>>>>> 94b94990
+        return of(getEntityId(), modifiedAttributes, revision, getTimestamp().orElse(null), getDittoHeaders(),
                 getMetadata().orElse(null));
     }
 
     @Override
     public AttributesModified setDittoHeaders(final DittoHeaders dittoHeaders) {
-<<<<<<< HEAD
-        return of(getThingEntityId(), modifiedAttributes, getRevision(), getTimestamp().orElse(null), dittoHeaders,
-=======
-        return of(getEntityId(), attributesModified, getRevision(), getTimestamp().orElse(null), dittoHeaders,
->>>>>>> 94b94990
+        return of(getEntityId(), modifiedAttributes, getRevision(), getTimestamp().orElse(null), dittoHeaders,
                 getMetadata().orElse(null));
     }
 
