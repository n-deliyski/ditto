--- conflicted
+++ resolved
@@ -65,15 +65,9 @@
         checkNotNull(jsonObject, "JSON object for initialization");
 
         if (!jsonObject.isNull()) {
-<<<<<<< HEAD
-            final AttributePatternValidator validator = AttributePatternValidator.getInstance();
-            for (JsonKey key: jsonObject.getKeys()) {
-                if (!validator.isValid(key)) {
-=======
             for (JsonKey key: jsonObject.getKeys()) {
                 final AttributePatternValidator validator = AttributePatternValidator.getInstance(key);
                 if (!validator.isValid()) {
->>>>>>> 273acb3e
                     throw JsonPointerInvalidException.newBuilderWithDescription(key, validator.getReason().orElse(null))
                             .build();
                 }
