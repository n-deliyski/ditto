--- conflicted
+++ resolved
@@ -255,13 +255,8 @@
     }
 
     @Override
-<<<<<<< HEAD
-    public S mapper(final String mapper) {
-        putCharSequence(DittoHeaderDefinition.MAPPER, mapper);
-=======
     public S inboundPayloadMapper(final String inboundPayloadMapperId) {
         putCharSequence(DittoHeaderDefinition.INBOUND_PAYLOAD_MAPPER, inboundPayloadMapperId);
->>>>>>> efe7be57
         return myself;
     }
 
