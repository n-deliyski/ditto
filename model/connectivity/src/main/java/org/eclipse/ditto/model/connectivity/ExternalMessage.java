/*
 * Copyright (c) 2017 Bosch Software Innovations GmbH.
 *
 * All rights reserved. This program and the accompanying materials
 * are made available under the terms of the Eclipse Public License v2.0
 * which accompanies this distribution, and is available at
 * https://www.eclipse.org/org/documents/epl-2.0/index.php
 *
 * Contributors:
 *    Bosch Software Innovations GmbH - initial contribution
 */
package org.eclipse.ditto.model.connectivity;

import java.nio.ByteBuffer;
import java.util.Map;
import java.util.Optional;

import org.eclipse.ditto.model.base.auth.AuthorizationContext;
import org.eclipse.ditto.model.base.headers.DittoHeaderDefinition;
import org.eclipse.ditto.protocoladapter.Adaptable;

/**
 * Simple wrapper around the headers and the payload received from or sent to external AMQP (0.9 or 1.0)
 * sources/targets.
 */
public interface ExternalMessage {

    /**
     * Message header for the Content-Type.
     */
    String CONTENT_TYPE_HEADER = DittoHeaderDefinition.CONTENT_TYPE.getKey();

    /**
     * Message header for the reply to address. MUST be lower-case.
     * "reply-to" is a standard internet message header (RFC-5322).
     */
    String REPLY_TO_HEADER = "reply-to";

    /**
     * @return the headers of the ExternalMessage
     */
    Map<String, String> getHeaders();

    /**
     * @param key the header key
     * @param value the header value
     * @return new instance of {@link ExternalMessage} including the provided header
     */
    ExternalMessage withHeader(String key, String value);

    /**
     * @param additionalHeaders headers added to message headers
     * @return new instance of {@link ExternalMessage} including the provided headers
     */
    ExternalMessage withHeaders(Map<String, String> additionalHeaders);

    /**
     * @return the optional value of the Content-Type header
     */
    default Optional<String> findContentType() {
        return findHeaderIgnoreCase(CONTENT_TYPE_HEADER);
    }

    /**
     * @param key the key to look up in the headers
     * @return the optional value of the specified header {@code key}
     */
    Optional<String> findHeader(String key);

    /**
     * @param key the key to look up in the headers case insensitively
     * @return the optional value of the specified header {@code key}
     */
    Optional<String> findHeaderIgnoreCase(String key);

    /**
     * @return whether this ExternalMessage is a text message
     */
    boolean isTextMessage();

    /**
     * @return whether this ExternalMessage is a bytes message
     */
    boolean isBytesMessage();

    /**
     * @return the text payload
     */
    Optional<String> getTextPayload();

    /**
     * @return the bytes payload
     */
    Optional<ByteBuffer> getBytePayload();

    /**
     * @return the PayloadType of this ExternalMessage
     */
    PayloadType getPayloadType();

    /**
     * @return {@code true} if this message is a response
     */
    boolean isResponse();

    /**
<<<<<<< HEAD
     * @return the {@link Adaptable} from which this ExternalMessage originated.
     */
    Optional<Adaptable> getOriginatingAdaptable();
=======
     * @return {@code true} if this message is an error
     */
    boolean isError();

    /**
     * @return the {@link AuthorizationContext} assigned to this message
     */
    Optional<AuthorizationContext> getAuthorizationContext();
>>>>>>> 3b469cb9

    /**
     * The known payload types of ExternalMessages.
     */
    enum PayloadType {
        TEXT,
        BYTES,
        UNKNOWN
    }
}<|MERGE_RESOLUTION|>--- conflicted
+++ resolved
@@ -104,11 +104,6 @@
     boolean isResponse();
 
     /**
-<<<<<<< HEAD
-     * @return the {@link Adaptable} from which this ExternalMessage originated.
-     */
-    Optional<Adaptable> getOriginatingAdaptable();
-=======
      * @return {@code true} if this message is an error
      */
     boolean isError();
@@ -117,7 +112,11 @@
      * @return the {@link AuthorizationContext} assigned to this message
      */
     Optional<AuthorizationContext> getAuthorizationContext();
->>>>>>> 3b469cb9
+
+    /**
+     * @return the {@link Adaptable} from which this ExternalMessage originated.
+     */
+    Optional<Adaptable> getOriginatingAdaptable();
 
     /**
      * The known payload types of ExternalMessages.
