/*
 * Copyright (c) 2017 Bosch Software Innovations GmbH.
 *
 * All rights reserved. This program and the accompanying materials
 * are made available under the terms of the Eclipse Public License v2.0
 * which accompanies this distribution, and is available at
 * https://www.eclipse.org/org/documents/epl-2.0/index.php
 *
 * Contributors:
 *    Bosch Software Innovations GmbH - initial contribution
 */
package org.eclipse.ditto.model.connectivity;

import java.util.Arrays;
import java.util.Collections;
import java.util.HashSet;
import java.util.List;
import java.util.Objects;
import java.util.Set;
import java.util.function.Predicate;
import java.util.stream.Collectors;

import javax.annotation.concurrent.Immutable;

import org.eclipse.ditto.json.JsonArray;
import org.eclipse.ditto.json.JsonCollectors;
import org.eclipse.ditto.json.JsonFactory;
import org.eclipse.ditto.json.JsonField;
import org.eclipse.ditto.json.JsonObject;
import org.eclipse.ditto.json.JsonObjectBuilder;
import org.eclipse.ditto.json.JsonValue;
import org.eclipse.ditto.model.base.auth.AuthorizationContext;
import org.eclipse.ditto.model.base.auth.AuthorizationModelFactory;
import org.eclipse.ditto.model.base.auth.AuthorizationSubject;
import org.eclipse.ditto.model.base.common.ConditionChecker;
import org.eclipse.ditto.model.base.json.JsonSchemaVersion;

/**
 * Immutable implementation of {@link Target}.
 */
@Immutable
final class ImmutableTarget implements Target {

    private final String address;
    private final Set<FilteredTopic> topics;
    private final AuthorizationContext authorizationContext;

    private ImmutableTarget(final String address, final Set<FilteredTopic> topics, final AuthorizationContext authorizationContext) {
        this.address = address;
        this.topics = Collections.unmodifiableSet(new HashSet<>(topics));
        this.authorizationContext = ConditionChecker.checkNotNull(authorizationContext, "authorizationContext");
    }

    /**
     * Creates a new {@code ImmutableTarget} instance.
     *
     * @param address the address of this target
     * @param topics set of FilteredTopics that should be published via this target
     * @param authorizationContext the authorization context of the new {@link Target}
     * @return a new instance of ImmutableTarget
     */
    public static ImmutableTarget of(final String address, final AuthorizationContext authorizationContext,
            final Set<FilteredTopic> topics) {
        return new ImmutableTarget(address, topics, authorizationContext);
    }

    /**
     * Creates a new {@code ImmutableTarget} instance.
     *
     * @param address the address of this target
     * @param requiredTopic the required FilteredTopic that should be published via this target
     * @param additionalTopics additional set of FilteredTopics that should be published via this target
     * @param authorizationContext the authorization context of the new {@link Target}
     * @return a new instance of ImmutableTarget
     */
    public static ImmutableTarget of(final String address, final AuthorizationContext authorizationContext,
            final FilteredTopic requiredTopic, final FilteredTopic... additionalTopics) {
        final HashSet<FilteredTopic> topics = new HashSet<>(Collections.singletonList(requiredTopic));
        topics.addAll(Arrays.asList(additionalTopics));
        return new ImmutableTarget(address, topics, authorizationContext);
    }

    /**
     * Creates a new {@code ImmutableTarget} instance.
     *
     * @param address the address of this target
     * @param requiredTopic the required FilteredTopic that should be published via this target
     * @param additionalTopics additional set of FilteredTopic that should be published via this target
     * @param authorizationContext the authorization context of the new {@link Target}
     * @return a new instance of ImmutableTarget
     */
    public static ImmutableTarget of(final String address, final AuthorizationContext authorizationContext,
            final String requiredTopic, final String... additionalTopics) {
        final HashSet<String> topics = new HashSet<>(Collections.singletonList(requiredTopic));
        topics.addAll(Arrays.asList(additionalTopics));
        return new ImmutableTarget(address, topics.stream().map(ConnectivityModelFactory::newFilteredTopic)
                .collect(Collectors.toSet()), authorizationContext);
    }

    @Override
    public String getAddress() {
        return address;
    }

    @Override
<<<<<<< HEAD
    public Set<FilteredTopic> getTopics() {
=======
    public Target withAddress(final String newAddress) {
        return new ImmutableTarget(newAddress, topics, authorizationContext);
    }

    @Override
    public Set<Topic> getTopics() {
>>>>>>> 3335b16f
        return topics;
    }

    @Override
    public AuthorizationContext getAuthorizationContext() {
        return authorizationContext;
    }

    @Override
    public JsonObject toJson(final JsonSchemaVersion schemaVersion, final Predicate<JsonField> thePredicate) {
        final Predicate<JsonField> predicate = schemaVersion.and(thePredicate);
        final JsonObjectBuilder jsonObjectBuilder = JsonFactory.newObjectBuilder();

        jsonObjectBuilder.set(Target.JsonFields.SCHEMA_VERSION, schemaVersion.toInt(), predicate);
        jsonObjectBuilder.set(Target.JsonFields.ADDRESS, address, predicate);
        jsonObjectBuilder.set(Target.JsonFields.TOPICS, topics.stream()
                .map(FilteredTopic::toString)
                .map(JsonFactory::newValue)
                .collect(JsonCollectors.valuesToArray()), predicate.and(Objects::nonNull));
        if (!authorizationContext.isEmpty()) {
            jsonObjectBuilder.set(JsonFields.AUTHORIZATION_CONTEXT, authorizationContext.stream()
                    .map(AuthorizationSubject::getId)
                    .map(JsonFactory::newValue)
                    .collect(JsonCollectors.valuesToArray()), predicate);
        }

        return jsonObjectBuilder.build();
    }

    /**
     * Creates a new {@code Target} object from the specified JSON object.
     *
     * @param jsonObject a JSON object which provides the data for the Target to be created.
     * @return a new Source which is initialised with the extracted data from {@code jsonObject}.
     * @throws NullPointerException if {@code jsonObject} is {@code null}.
     * @throws org.eclipse.ditto.json.JsonParseException if {@code jsonObject} is not an appropriate JSON object.
     */
    public static Target fromJson(final JsonObject jsonObject) {
<<<<<<< HEAD
        final String readAddress = jsonObject.getValueOrThrow(Target.JsonFields.ADDRESS);
        final Set<FilteredTopic> readTopics = jsonObject.getValue(JsonFields.TOPICS)
=======
        final String readAddress = jsonObject.getValueOrThrow(JsonFields.ADDRESS);
        final Set<Topic> readTopics = jsonObject.getValue(JsonFields.TOPICS)
>>>>>>> 3335b16f
                .map(array -> array.stream()
                        .map(JsonValue::asString)
                        .map(ConnectivityModelFactory::newFilteredTopic)
                        .collect(Collectors.toSet()))
                .orElse(Collections.emptySet());

        final JsonArray authContext = jsonObject.getValue(JsonFields.AUTHORIZATION_CONTEXT)
                .orElseGet(() -> JsonArray.newBuilder().build());
        final List<AuthorizationSubject> authorizationSubjects = authContext.stream()
                .filter(JsonValue::isString)
                .map(JsonValue::asString)
                .map(AuthorizationSubject::newInstance)
                .collect(Collectors.toList());
        final AuthorizationContext readAuthorizationContext =
                AuthorizationModelFactory.newAuthContext(authorizationSubjects);

        return new ImmutableTarget(readAddress, readTopics, readAuthorizationContext);
    }

    @Override
    public boolean equals(final Object o) {
        if (this == o) return true;
        if (o == null || getClass() != o.getClass()) return false;
        final ImmutableTarget that = (ImmutableTarget) o;
        return Objects.equals(address, that.address) &&
                Objects.equals(topics, that.topics) &&
                Objects.equals(authorizationContext, that.authorizationContext);
    }

    @Override
    public int hashCode() {
        return Objects.hash(address, topics, authorizationContext);
    }

    @Override
    public String toString() {
        return getClass().getSimpleName() + " [" +
                "address=" + address +
                ", topics=" + topics +
                ", authorizationContext=" + authorizationContext +
                "]";
    }
}<|MERGE_RESOLUTION|>--- conflicted
+++ resolved
@@ -103,16 +103,12 @@
     }
 
     @Override
-<<<<<<< HEAD
-    public Set<FilteredTopic> getTopics() {
-=======
     public Target withAddress(final String newAddress) {
         return new ImmutableTarget(newAddress, topics, authorizationContext);
     }
 
     @Override
-    public Set<Topic> getTopics() {
->>>>>>> 3335b16f
+    public Set<FilteredTopic> getTopics() {
         return topics;
     }
 
@@ -151,13 +147,8 @@
      * @throws org.eclipse.ditto.json.JsonParseException if {@code jsonObject} is not an appropriate JSON object.
      */
     public static Target fromJson(final JsonObject jsonObject) {
-<<<<<<< HEAD
-        final String readAddress = jsonObject.getValueOrThrow(Target.JsonFields.ADDRESS);
+        final String readAddress = jsonObject.getValueOrThrow(JsonFields.ADDRESS);
         final Set<FilteredTopic> readTopics = jsonObject.getValue(JsonFields.TOPICS)
-=======
-        final String readAddress = jsonObject.getValueOrThrow(JsonFields.ADDRESS);
-        final Set<Topic> readTopics = jsonObject.getValue(JsonFields.TOPICS)
->>>>>>> 3335b16f
                 .map(array -> array.stream()
                         .map(JsonValue::asString)
                         .map(ConnectivityModelFactory::newFilteredTopic)
