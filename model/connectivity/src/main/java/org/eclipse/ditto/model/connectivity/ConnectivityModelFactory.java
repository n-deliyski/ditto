/*
 * Copyright (c) 2017 Bosch Software Innovations GmbH.
 *
 * All rights reserved. This program and the accompanying materials
 * are made available under the terms of the Eclipse Public License v2.0
 * which accompanies this distribution, and is available at
 * https://www.eclipse.org/org/documents/epl-2.0/index.php
 *
 * Contributors:
 *    Bosch Software Innovations GmbH - initial contribution
 */
package org.eclipse.ditto.model.connectivity;

import static org.eclipse.ditto.model.connectivity.ImmutableSource.DEFAULT_CONSUMER_COUNT;

import java.time.Instant;
import java.util.Arrays;
import java.util.Collections;
import java.util.HashSet;
import java.util.List;
import java.util.Map;
import java.util.Set;

import javax.annotation.Nullable;
import javax.annotation.concurrent.Immutable;

import org.eclipse.ditto.json.JsonObject;
import org.eclipse.ditto.model.base.auth.AuthorizationContext;
import org.eclipse.ditto.model.base.auth.AuthorizationModelFactory;

/**
 * Factory to create new {@link Connection} instances.
 */
@Immutable
public final class ConnectivityModelFactory {

    private ConnectivityModelFactory() {
        throw new AssertionError();
    }

    /**
     * Returns a new {@code ConnectionBuilder} with the required fields set.
     *
     * @param id the connection identifier.
     * @param connectionType the connection type.
     * @param connectionStatus the connection status.
<<<<<<< HEAD
     * @param uri the connection uri.
=======
     * @param uri the connection URI.
     * @param authorizationContext the connection authorization context.
>>>>>>> a689fa09
     * @return the ConnectionBuilder.
     * @throws NullPointerException if any argument is {@code null}.
     */
    public static ConnectionBuilder newConnectionBuilder(final String id,
<<<<<<< HEAD
            final ConnectionType connectionType, final ConnectionStatus connectionStatus, final String uri) {
        return ImmutableConnectionBuilder.of(id, connectionType, connectionStatus, uri);
=======
            final ConnectionType connectionType,
            final ConnectionStatus connectionStatus,
            final String uri,
            final AuthorizationContext authorizationContext) {

        return ImmutableConnection.getBuilder(id, connectionType, connectionStatus, uri, authorizationContext);
>>>>>>> a689fa09
    }

    /**
     * Returns a mutable builder with a fluent API for an immutable {@link Connection}. The builder is initialised with
     * the
     * values of the given Connection.
     *
     * @param connection the Connection which provides the initial values of the builder.
     * @return the new builder.
     * @throws NullPointerException if {@code connection} is {@code null}.
     */
    public static ConnectionBuilder newConnectionBuilder(final Connection connection) {
        return ImmutableConnection.getBuilder(connection);
    }

    /**
     * Creates a new {@code Connection} object from the specified JSON object.
     *
     * @param jsonObject a JSON object which provides the data for the Connection to be created.
     * @return a new Connection which is initialised with the extracted data from {@code jsonObject}.
     * @throws NullPointerException if {@code jsonObject} is {@code null}.
     * @throws org.eclipse.ditto.json.JsonParseException if {@code jsonObject} is not an appropriate JSON object.
     */
    public static Connection connectionFromJson(final JsonObject jsonObject) {
        return ImmutableConnection.fromJson(jsonObject);
    }

    /**
     * Creates a new {@code ConnectionMetrics} object from the specified JSON object.
     *
     * @param jsonObject a JSON object which provides the data for the Connection to be created.
     * @return a new ConnectionMetrics which is initialised with the extracted data from {@code jsonObject}.
     * @throws NullPointerException if {@code jsonObject} is {@code null}.
     * @throws org.eclipse.ditto.json.JsonParseException if {@code jsonObject} is not an appropriate JSON object.
     */
    public static ConnectionMetrics connectionMetricsFromJson(final JsonObject jsonObject) {
        return ImmutableConnectionMetrics.fromJson(jsonObject);
    }

    /**
     * Returns a new {@code ConnectionMetrics}.
     *
     * @param connectionStatus the ConnectionStatus of the metrics to create
     * @param connectionStatusDetails the optional details about the connection status
     * @param inConnectionStatusSince the instant since when the Client is in its current ConnectionStatus
     * @param clientState the current state of the Client performing the connection
     * @param sourcesMetrics the metrics of all sources of the Connection
     * @param targetsMetrics the metrics of all targets of the Connection
     * @return a new ConnectionMetrics which is initialised with the extracted data from {@code jsonObject}.
     * @throws NullPointerException if {@code connectionStatus} is {@code null}.
     */
    public static ConnectionMetrics newConnectionMetrics(final ConnectionStatus connectionStatus,
            final @Nullable String connectionStatusDetails, final Instant inConnectionStatusSince,
            final String clientState,
            final List<SourceMetrics> sourcesMetrics, final List<TargetMetrics> targetsMetrics) {
        return ImmutableConnectionMetrics.of(connectionStatus, connectionStatusDetails, inConnectionStatusSince,
                clientState, sourcesMetrics, targetsMetrics);
    }

    /**
     * Returns a new {@code SourceMetrics}.
     *
     * @param addressMetrics the AddressMetrics of all addresses in the source
     * @param consumedMessages the amount of consumed messages
     * @return a new SourceMetrics which is initialised with the extracted data from {@code jsonObject}.
     * @throws NullPointerException if {@code connectionStatus} is {@code null}.
     */
    public static SourceMetrics newSourceMetrics(final Map<String, AddressMetric> addressMetrics,
            final long consumedMessages) {
        return ImmutableSourceMetrics.of(addressMetrics, consumedMessages);
    }

    /**
     * Creates a new {@code SourceMetrics} object from the specified JSON object.
     *
     * @param jsonObject a JSON object which provides the data for the Connection to be created.
     * @return a new SourceMetrics which is initialised with the extracted data from {@code jsonObject}.
     * @throws NullPointerException if {@code jsonObject} is {@code null}.
     * @throws org.eclipse.ditto.json.JsonParseException if {@code jsonObject} is not an appropriate JSON object.
     */
    public static SourceMetrics sourceMetricsFromJson(final JsonObject jsonObject) {
        return ImmutableSourceMetrics.fromJson(jsonObject);
    }

    /**
     * Returns a new {@code TargetMetrics}.
     *
     * @param addressMetrics the AddressMetrics of all addresses in the target
     * @param publishedMessages the amount of published messages
     * @return a new SourceMetrics which is initialised with the extracted data from {@code jsonObject}.
     * @throws NullPointerException if {@code connectionStatus} is {@code null}.
     */
    public static TargetMetrics newTargetMetrics(final Map<String, AddressMetric> addressMetrics,
            final long publishedMessages) {
        return ImmutableTargetMetrics.of(addressMetrics, publishedMessages);
    }

    /**
     * Creates a new {@code TargetMetrics} object from the specified JSON object.
     *
     * @param jsonObject a JSON object which provides the data for the Connection to be created.
     * @return a new TargetMetrics which is initialised with the extracted data from {@code jsonObject}.
     * @throws NullPointerException if {@code jsonObject} is {@code null}.
     * @throws org.eclipse.ditto.json.JsonParseException if {@code jsonObject} is not an appropriate JSON object.
     */
    public static TargetMetrics targetMetricsFromJson(final JsonObject jsonObject) {
        return ImmutableTargetMetrics.fromJson(jsonObject);
    }

    /**
     * Returns a new {@code AddressMetric}.
     *
     * @param status the ConnectionStatus of the source metrics to create
     * @param statusDetails the optional details about the connection status
     * @param messageCount the amount of totally consumed/published messages
     * @param lastMessageAt the timestamp when the last message was consumed/published
     * @return a new AddressMetric which is initialised with the extracted data from {@code jsonObject}.
     * @throws NullPointerException if any parameter is {@code null}.
     */
    public static AddressMetric newAddressMetric(final ConnectionStatus status, @Nullable final String statusDetails,
            final long messageCount, @Nullable final Instant lastMessageAt) {
        return ImmutableAddressMetric.of(status, statusDetails, messageCount, lastMessageAt);
    }

    /**
     * Creates a new {@code AddressMetric} object from the specified JSON object.
     *
     * @param jsonObject a JSON object which provides the data for the Connection to be created.
     * @return a new AddressMetric which is initialised with the extracted data from {@code jsonObject}.
     * @throws NullPointerException if {@code jsonObject} is {@code null}.
     * @throws org.eclipse.ditto.json.JsonParseException if {@code jsonObject} is not an appropriate JSON object.
     */
    public static AddressMetric addressMetricFromJson(final JsonObject jsonObject) {
        return ImmutableAddressMetric.fromJson(jsonObject);
    }

    /**
     * Returns a new {@code MappingContext}.
     *
     * @return the created MappingContext.
     * @throws NullPointerException if any argument is {@code null}.
     */
    public static MappingContext newMappingContext(final String mappingEngine, final Map<String, String> options) {
        return ImmutableMappingContext.of(mappingEngine, options);
    }

    /**
     * Creates a new {@code MappingContext} object from the specified JSON object.
     *
     * @param jsonObject a JSON object which provides the data for the MappingContext to be created.
     * @return a new MappingContext which is initialised with the extracted data from {@code jsonObject}.
     * @throws NullPointerException if {@code jsonObject} is {@code null}.
     * @throws org.eclipse.ditto.json.JsonParseException if {@code jsonObject} is not an appropriate JSON object.
     */
    public static MappingContext mappingContextFromJson(final JsonObject jsonObject) {
        return ImmutableMappingContext.fromJson(jsonObject);
    }

    /**
     * Creates a new ExternalMessageBuilder initialized with the passed {@code headers}.
     *
     * @param headers the headers to initialize the builder with.
     * @return the builder.
     */
    public static ExternalMessageBuilder newExternalMessageBuilder(final Map<String, String> headers) {
        return new MutableExternalMessageBuilder(headers);
    }

    /**
     * Creates a new ExternalMessageBuilder for the passed {@code messageType} initialized with the passed
     * {@code headers}.
     *
     * @param headers the headers to initialize the builder with.
     * @param topicPath the topicPath to initialize the builder with.
     * @return the builder.
     */
    public static ExternalMessageBuilder newExternalMessageBuilder(final Map<String, String> headers,
            final String topicPath) {
        return new MutableExternalMessageBuilder(headers, topicPath);
    }

    /**
     * Creates a new ExternalMessageBuilder based on the passed existing {@code externalMessage}.
     *
     * @param externalMessage the ExternalMessage initialize the builder with.
     * @return the builder.
     */
    public static ExternalMessageBuilder newExternalMessageBuilder(final ExternalMessage externalMessage) {
        return new MutableExternalMessageBuilder(externalMessage);
    }

    /**
     * Creates a new {@link Source}.
     *
     * @param addresses the source addresses where messages are consumed from
     * @return the created {@link Source}
     */
    public static Source newSource(final Set<String> addresses) {
        return new ImmutableSource(addresses, DEFAULT_CONSUMER_COUNT, AuthorizationModelFactory.emptyAuthContext());
    }

    /**
     * Creates a new {@link Source}.
     *
     * @param addresses the source addresses where messages are consumed from
     * @param consumerCount how many consumer will consume of the new {@link Source}
     * @return the created {@link Source}
     */
    public static Source newSource(final Set<String> addresses, final int consumerCount) {
        return new ImmutableSource(addresses, consumerCount, AuthorizationModelFactory.emptyAuthContext());
    }

    /**
     * Creates a new {@link Source}.
     *
     * @param addresses the source addresses where messages are consumed from
     * @param consumerCount how many consumer will consume of the new {@link Source}
     * @param authorizationContext the authorization context
     * @return the created {@link Source}
     */
    public static Source newSource(final Set<String> addresses, final int consumerCount,
            final AuthorizationContext authorizationContext) {
        return new ImmutableSource(addresses, consumerCount, authorizationContext);
    }

    /**
     * Creates a new {@link Source}.
     *
     * @param sources the sources where messages are consumed from
     * @return the created {@link Source}
     */
    public static Source newSource(final String... sources) {
        return new ImmutableSource(new HashSet<>(Arrays.asList(sources)), DEFAULT_CONSUMER_COUNT,
                AuthorizationModelFactory.emptyAuthContext());
    }

    /**
     * Creates a new {@link Source}.
     *
     * @param consumerCount how many consumer will consume from this source
     * @param sources the sources where messages are consumed from
     * @return the created {@link Source}
     */
    public static Source newSource(final int consumerCount, final String... sources) {
        return new ImmutableSource(new HashSet<>(Arrays.asList(sources)), consumerCount,
                AuthorizationModelFactory.emptyAuthContext());
    }

    /**
     * Creates a new {@link Source}.
     *
     * @param consumerCount how many consumer will consume from this source
     * @param authorizationContext the authorization context of the new {@link Source}
     * @param sources the sources where messages are consumed from
     * @return the created {@link Source}
     */
    public static Source newSource(final int consumerCount, final AuthorizationContext authorizationContext,
            final String... sources) {
        return new ImmutableSource(new HashSet<>(Arrays.asList(sources)), consumerCount, authorizationContext);
    }

    /**
     * Creates a new {@link Target}.
     *
     * @param address the address where the signals will be published
     * @param topics the topics for which this target will receive signals
     * @return the created {@link Target}
     */
    public static Target newTarget(final String address, final Set<String> topics) {
        return new ImmutableTarget(address, topics, AuthorizationModelFactory.emptyAuthContext());
    }

    /**
     * Creates a new {@link Target}.
     *
     * @param address the address where the signals will be published
     * @param topics the topics for which this target will receive signals
     * @param authorizationContext the authorization context of the new {@link Target}
     * @return the created {@link Target}
     */
    public static Target newTarget(final String address, final Set<String> topics,
            final AuthorizationContext authorizationContext) {
        return new ImmutableTarget(address, topics, authorizationContext);
    }

    /**
     * Creates a new {@link Target}.
     *
     * @param address the address where the signals will be published
     * @param requiredTopic the required topic that should be published via this target
     * @param additionalTopics additional set of topics that should be published via this target
     * @return the created {@link Target}
     */
    public static Target newTarget(final String address, final String requiredTopic, final String... additionalTopics) {
        return newTarget(address, AuthorizationModelFactory.emptyAuthContext(), requiredTopic, additionalTopics);
    }

    /**
     * Creates a new {@link Target}.
     *
     * @param address the address where the signals will be published
     * @param authorizationContext the authorization context of the new {@link Target}
     * @param requiredTopic the required topic that should be published via this target
     * @param additionalTopics additional set of topics that should be published via this target
     * @return the created {@link Target}
     */
    public static Target newTarget(final String address, final AuthorizationContext authorizationContext,
            final String requiredTopic, final String... additionalTopics) {
        final HashSet<String> topics = new HashSet<>(Collections.singletonList(requiredTopic));
        topics.addAll(Arrays.asList(additionalTopics));
        return new ImmutableTarget(address, topics, authorizationContext);
    }
}<|MERGE_RESOLUTION|>--- conflicted
+++ resolved
@@ -44,27 +44,15 @@
      * @param id the connection identifier.
      * @param connectionType the connection type.
      * @param connectionStatus the connection status.
-<<<<<<< HEAD
-     * @param uri the connection uri.
-=======
      * @param uri the connection URI.
-     * @param authorizationContext the connection authorization context.
->>>>>>> a689fa09
      * @return the ConnectionBuilder.
      * @throws NullPointerException if any argument is {@code null}.
      */
     public static ConnectionBuilder newConnectionBuilder(final String id,
-<<<<<<< HEAD
-            final ConnectionType connectionType, final ConnectionStatus connectionStatus, final String uri) {
-        return ImmutableConnectionBuilder.of(id, connectionType, connectionStatus, uri);
-=======
             final ConnectionType connectionType,
             final ConnectionStatus connectionStatus,
-            final String uri,
-            final AuthorizationContext authorizationContext) {
-
-        return ImmutableConnection.getBuilder(id, connectionType, connectionStatus, uri, authorizationContext);
->>>>>>> a689fa09
+            final String uri) {
+        return ImmutableConnection.getBuilder(id, connectionType, connectionStatus, uri);
     }
 
     /**
