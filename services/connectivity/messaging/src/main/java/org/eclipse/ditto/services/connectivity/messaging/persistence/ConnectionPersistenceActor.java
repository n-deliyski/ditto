--- conflicted
+++ resolved
@@ -90,12 +90,8 @@
 import org.eclipse.ditto.services.models.connectivity.BaseClientState;
 import org.eclipse.ditto.services.models.connectivity.OutboundSignal;
 import org.eclipse.ditto.services.models.connectivity.OutboundSignalFactory;
-<<<<<<< HEAD
-=======
 import org.eclipse.ditto.services.utils.akka.logging.DittoDiagnosticLoggingAdapter;
 import org.eclipse.ditto.services.utils.akka.logging.DittoLoggerFactory;
-import org.eclipse.ditto.services.utils.config.DefaultScopedConfig;
->>>>>>> 9ddab070
 import org.eclipse.ditto.services.utils.config.InstanceIdentifierSupplier;
 import org.eclipse.ditto.services.utils.persistence.mongo.config.ActivityCheckConfig;
 import org.eclipse.ditto.services.utils.persistentactors.AbstractShardedPersistenceActor;
@@ -216,8 +212,6 @@
         this.propsFactory = propsFactory;
         this.clientActorsPerNode = clientActorsPerNode;
 
-        ConnectionLogUtil.enhanceLogWithConnectionId(log, connectionId);
-
         final ActorSystem actorSystem = getContext().getSystem();
         final ConnectivityConfigProvider configProvider = ConnectivityConfigProviderFactory.getInstance(actorSystem);
         final ConnectivityConfig connectivityConfig = configProvider.getConnectivityConfig(connectionId);
@@ -254,23 +248,15 @@
                 ConnectionLoggerRegistry.fromConfig(monitoringConfig.logger());
         connectionLogger = loggerRegistry.forConnection(connectionId);
 
-<<<<<<< HEAD
 
         this.loggingEnabledDuration = monitoringConfig.logger().logDuration();
         this.checkLoggingActiveInterval = monitoringConfig.logger().loggingActiveCheckInterval();
-        connectionIdResolver = PlaceholderFactory.newExpressionResolver(PlaceholderFactory.newConnectionIdPlaceholder(),
-                connectionId);
-=======
-        this.loggingEnabledDuration = monitoringConfig.logger().logDuration();
-        this.checkLoggingActiveInterval = monitoringConfig.logger().loggingActiveCheckInterval();
-        this.clientActorsPerNode = clientActorsPerNode;
     }
 
     @Override
     protected DittoDiagnosticLoggingAdapter createLogger() {
         return DittoLoggerFactory.getDiagnosticLoggingAdapter(this)
                 .withMdcEntry(ConnectivityMdcEntryKey.CONNECTION_ID.toString(), entityId);
->>>>>>> 9ddab070
     }
 
     /**
