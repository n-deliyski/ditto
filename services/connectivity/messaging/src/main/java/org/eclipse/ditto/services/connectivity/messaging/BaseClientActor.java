--- conflicted
+++ resolved
@@ -51,24 +51,18 @@
 import org.eclipse.ditto.model.connectivity.SourceMetrics;
 import org.eclipse.ditto.model.connectivity.Target;
 import org.eclipse.ditto.model.connectivity.TargetMetrics;
-import org.eclipse.ditto.services.connectivity.messaging.config.ClientConfig;
 import org.eclipse.ditto.services.connectivity.messaging.config.ConnectivityConfig;
 import org.eclipse.ditto.services.connectivity.messaging.config.DittoConnectivityConfig;
+import org.eclipse.ditto.services.connectivity.messaging.config.MonitoringConfig;
 import org.eclipse.ditto.services.connectivity.messaging.internal.ClientConnected;
 import org.eclipse.ditto.services.connectivity.messaging.internal.ClientDisconnected;
 import org.eclipse.ditto.services.connectivity.messaging.internal.ConnectionFailure;
 import org.eclipse.ditto.services.connectivity.messaging.internal.RetrieveAddressStatus;
-<<<<<<< HEAD
 import org.eclipse.ditto.services.connectivity.messaging.monitoring.logs.ConnectionLogger;
 import org.eclipse.ditto.services.connectivity.messaging.monitoring.logs.ConnectionLoggerRegistry;
 import org.eclipse.ditto.services.connectivity.messaging.monitoring.logs.InfoProviderFactory;
 import org.eclipse.ditto.services.connectivity.messaging.monitoring.metrics.ConnectivityCounterRegistry;
-import org.eclipse.ditto.services.connectivity.util.ConfigKeys;
 import org.eclipse.ditto.services.connectivity.util.ConnectionLogUtil;
-import org.eclipse.ditto.services.connectivity.util.MonitoringConfigReader;
-=======
-import org.eclipse.ditto.services.connectivity.messaging.metrics.ConnectivityCounterRegistry;
->>>>>>> 7a639d8a
 import org.eclipse.ditto.services.models.connectivity.OutboundSignal;
 import org.eclipse.ditto.services.utils.akka.LogUtil;
 import org.eclipse.ditto.services.utils.config.DefaultScopedConfig;
@@ -102,16 +96,8 @@
 import akka.actor.Status;
 import akka.event.DiagnosticLoggingAdapter;
 import akka.japi.pf.FSMStateFunctionBuilder;
-<<<<<<< HEAD
-import akka.routing.DefaultResizer;
-import akka.routing.Resizer;
-import akka.routing.RoundRobinPool;
-=======
 import akka.routing.ConsistentHashingPool;
 import akka.routing.ConsistentHashingRouter;
-import scala.concurrent.duration.Duration;
-import scala.concurrent.duration.FiniteDuration;
->>>>>>> 7a639d8a
 import scala.util.Either;
 import scala.util.Left;
 import scala.util.Right;
@@ -119,9 +105,9 @@
 /**
  * Base class for ClientActors which implement the connection handling for various connectivity protocols.
  * <p>
- * The actor expects to receive a {@link CreateConnection} command after it was started.
- * If this command is not received within timeout (can be the case when this actor is remotely deployed after the
- * command was sent) the actor requests the required information from ConnectionActor.
+ * The actor expects to receive a {@link CreateConnection} command after it was started. If this command is not received
+ * within timeout (can be the case when this actor is remotely deployed after the command was sent) the actor requests
+ * the required information from ConnectionActor.
  * </p>
  */
 public abstract class BaseClientActor extends AbstractFSM<BaseClientState, BaseClientData> {
@@ -132,14 +118,11 @@
     private static final int SOCKET_CHECK_TIMEOUT_MS = 2000;
 
     protected final DiagnosticLoggingAdapter log = LogUtil.obtain(this);
-<<<<<<< HEAD
     protected final ConnectionLogger connectionLogger;
 
-=======
 
     protected final ConnectivityConfig connectivityConfig;
     private final ProtocolAdapterProvider protocolAdapterProvider;
->>>>>>> 7a639d8a
     private final ActorRef conciergeForwarder;
     private final Gauge clientGauge;
     private final ConnectionLoggerRegistry connectionLoggerRegistry;
@@ -156,18 +139,12 @@
             final ActorRef conciergeForwarder) {
 
         checkNotNull(connection, "connection");
-<<<<<<< HEAD
+
         ConnectionLogUtil.enhanceLogWithConnectionId(log, connection.getId());
-
-        final Config config = getContext().getSystem().settings().config();
-=======
-
-        LogUtil.enhanceLogWithCustomField(log, BaseClientData.MDC_CONNECTION_ID, connection.getId());
 
         this.connectivityConfig = DittoConnectivityConfig.of(
                 DefaultScopedConfig.dittoScoped(getContext().getSystem().settings().config())
         );
->>>>>>> 7a639d8a
         this.conciergeForwarder = conciergeForwarder;
         protocolAdapterProvider =
                 ProtocolAdapterProvider.load(connectivityConfig.getProtocolConfig(), getContext().getSystem());
@@ -175,17 +152,12 @@
         final BaseClientData startingData = new BaseClientData(connection.getId(), connection,
                 ConnectivityStatus.UNKNOWN, desiredConnectionStatus, "initialized", Instant.now(), null, null);
 
-<<<<<<< HEAD
-        final Duration initTimeout = config.getDuration(ConfigKeys.Client.INIT_TIMEOUT);
-        final Duration connectingTimeout = Duration.ofSeconds(CONNECTING_TIMEOUT);
-=======
->>>>>>> 7a639d8a
 
         clientGauge = DittoMetrics.gauge("connection_client")
                 .tag("id", connection.getId())
                 .tag("type", connection.getConnectionType().getName());
 
-        startWith(UNKNOWN, startingData, getInitTimeout());
+        startWith(UNKNOWN, startingData, connectivityConfig.getClientConfig().getInitTimeout());
 
         // stable states
         when(UNKNOWN, inUnknownState());
@@ -193,7 +165,7 @@
         when(DISCONNECTED, inDisconnectedState());
 
         // volatile states that time out
-        final FiniteDuration connectingTimeout = Duration.create(CONNECTING_TIMEOUT, TimeUnit.SECONDS);
+        final Duration connectingTimeout = Duration.ofSeconds(CONNECTING_TIMEOUT);
         when(CONNECTING, connectingTimeout, inConnectingState());
         when(DISCONNECTING, connectingTimeout, inDisconnectingState());
         when(TESTING, connectingTimeout, inTestingState());
@@ -202,8 +174,7 @@
 
         whenUnhandled(inAnyState().anyEvent(this::onUnknownEvent));
 
-        final MonitoringConfigReader monitoringConfig =
-                ConfigKeys.Monitoring.fromRawConfig(getContext().system().settings().config());
+        final MonitoringConfig monitoringConfig = this.connectivityConfig.getMonitoringConfig();
         this.connectionCounterRegistry = ConnectivityCounterRegistry.fromConfig(monitoringConfig.counter());
         this.connectionLoggerRegistry = ConnectionLoggerRegistry.fromConfig(monitoringConfig.logger());
 
@@ -213,12 +184,6 @@
         this.connectionLogger = this.connectionLoggerRegistry.forConnection(connection.getId());
 
         initialize();
-    }
-
-    private FiniteDuration getInitTimeout() {
-        final ClientConfig clientConfig = connectivityConfig.getClientConfig();
-        final java.time.Duration javaInitTimeout = clientConfig.getInitTimeout();
-        return Duration.create(javaInitTimeout.toMillis(), TimeUnit.MILLISECONDS);
     }
 
     /**
@@ -336,26 +301,6 @@
     }
 
     /**
-<<<<<<< HEAD
-=======
-     * Transforms a List of CompletableFutures to a CompletableFuture of a List.
-     *
-     * @param futures the stream of futures
-     * @param <T> the type of the CompletableFuture and the List elements
-     * @return the CompletableFuture of a List
-     */
-    protected static <T> CompletableFuture<List<T>> collectAsList(final Stream<CompletionStage<T>> futures) {
-        final CompletableFuture<T>[] futureArray = futures.map(CompletionStage::toCompletableFuture)
-                .toArray((IntFunction<CompletableFuture<T>[]>) CompletableFuture[]::new);
-
-        return CompletableFuture.allOf(futureArray).thenApply(aVoid ->
-                Arrays.stream(futureArray)
-                        .map(CompletableFuture::join)
-                        .collect(Collectors.toList()));
-    }
-
-    /**
->>>>>>> 7a639d8a
      * Starts a child actor.
      *
      * @param name the Actor's name
@@ -739,11 +684,7 @@
     private FSM.State<BaseClientState, BaseClientData> retrieveConnectionStatus(final RetrieveConnectionStatus command,
             final BaseClientData data) {
 
-<<<<<<< HEAD
         ConnectionLogUtil.enhanceLogWithCorrelationIdAndConnectionId(log, command, command.getConnectionId());
-=======
-        LogUtil.enhanceLogWithCorrelationId(log, command);
->>>>>>> 7a639d8a
         log.debug("Received RetrieveConnectionStatus message from {}, forwarding to consumers and publishers.",
                 getSender());
 
@@ -770,11 +711,7 @@
     }
 
     private FSM.State<BaseClientState, BaseClientData> retrieveConnectionMetrics(
-<<<<<<< HEAD
             final RetrieveConnectionMetrics command) {
-=======
-            final RetrieveConnectionMetrics command, final BaseClientData data) {
->>>>>>> 7a639d8a
 
         ConnectionLogUtil.enhanceLogWithCorrelationIdAndConnectionId(log, command, command.getConnectionId());
         log.debug("Received RetrieveConnectionMetrics message, gathering metrics.");
@@ -841,7 +778,7 @@
         ConnectionLogUtil.enhanceLogWithCorrelationIdAndConnectionId(log, command, command.getConnectionId());
         log.debug("Received RetrieveConnectionLogs message, gathering metrics.");
         final DittoHeaders dittoHeaders = command.getDittoHeaders().toBuilder()
-                .source(ConfigUtil.instanceIdentifier())
+                .source(getInstanceIdentifier())
                 .build();
 
         final ConnectionLoggerRegistry.ConnectionLogs connectionLogs =
@@ -1034,9 +971,10 @@
              * This however will also limit throughput as the used hashing key is often connection source address based
              * and does not yet "know" of the Thing ID.
              */
-            messageMappingProcessorActor = getContext().actorOf(new ConsistentHashingPool(connection.getProcessorPoolSize())
-                    .withDispatcher("message-mapping-processor-dispatcher")
-                    .props(props), nextChildActorName(MessageMappingProcessorActor.ACTOR_NAME));
+            messageMappingProcessorActor =
+                    getContext().actorOf(new ConsistentHashingPool(connection.getProcessorPoolSize())
+                            .withDispatcher("message-mapping-processor-dispatcher")
+                            .props(props), nextChildActorName(MessageMappingProcessorActor.ACTOR_NAME));
         } else {
             log.info("MessageMappingProcessor already instantiated: not initializing again.");
         }
