/*
 * Copyright (c) 2019 Contributors to the Eclipse Foundation
 *
 * See the NOTICE file(s) distributed with this work for additional
 * information regarding copyright ownership.
 *
 * This program and the accompanying materials are made available under the
 * terms of the Eclipse Public License 2.0 which is available at
 * http://www.eclipse.org/legal/epl-2.0
 *
 * SPDX-License-Identifier: EPL-2.0
 */
package org.eclipse.ditto.services.connectivity.messaging.mqtt.hivemq;

import java.util.concurrent.CompletionStage;

import javax.annotation.Nullable;

import org.eclipse.ditto.model.connectivity.Connection;
import org.eclipse.ditto.model.connectivity.Source;
import org.eclipse.ditto.services.connectivity.messaging.mqtt.MqttSpecificConfig;
import org.eclipse.ditto.services.utils.akka.logging.ThreadSafeDittoLoggingAdapter;

import com.hivemq.client.mqtt.mqtt5.Mqtt5AsyncClient;
import com.hivemq.client.mqtt.mqtt5.message.publish.Mqtt5Publish;
import com.hivemq.client.mqtt.mqtt5.message.subscribe.Mqtt5Subscribe;
import com.hivemq.client.mqtt.mqtt5.message.subscribe.suback.Mqtt5SubAck;

import akka.actor.ActorRef;
import akka.actor.Props;

/**
 * Actor which handles connection to MQTT 5 server.
 *
 * @since 1.1.0
 */
public final class HiveMqtt5ClientActor
        extends AbstractMqttClientActor<Mqtt5Subscribe, Mqtt5Publish, Mqtt5AsyncClient, Mqtt5SubAck> {

    @SuppressWarnings("unused") // used by `props` via reflection
    private HiveMqtt5ClientActor(final Connection connection,
            final ActorRef proxyActor,
            final ActorRef connectionActor,
            final HiveMqtt5ClientFactory clientFactory) {

        super(connection, proxyActor, connectionActor, clientFactory);
    }

    @SuppressWarnings("unused") // used by `props` via reflection
    private HiveMqtt5ClientActor(final Connection connection, final ActorRef proxyActor,
            final ActorRef connectionActor) {
        this(connection, proxyActor, connectionActor, DefaultHiveMqtt5ClientFactory.getInstance());
    }

    /**
     * Creates Akka configuration object for this actor.
     *
     * @param connection the connection.
     * @param proxyActor the actor used to send signals into the ditto cluster.
     * @param clientFactory factory used to create required mqtt clients
     * @param connectionActor the parent connection actor
     * @return the Akka configuration Props object.
     */
    public static Props props(final Connection connection, final ActorRef proxyActor,
            final HiveMqtt5ClientFactory clientFactory, final ActorRef connectionActor) {
        return Props.create(HiveMqtt5ClientActor.class, connection, proxyActor, connectionActor, clientFactory);
    }

    /**
     * Creates Akka configuration object for this actor.
     *
     * @param connection the connection.
     * @param proxyActor the actor used to send signals into the ditto cluster.
     * @param connectionActor the parent connection actor.
     * @return the Akka configuration Props object.
     */
    public static Props props(final Connection connection, @Nullable final ActorRef proxyActor,
            final ActorRef connectionActor) {
        return Props.create(HiveMqtt5ClientActor.class, connection, proxyActor, connectionActor);
    }

    @Override
    AbstractMqttSubscriptionHandler<Mqtt5Subscribe, Mqtt5Publish, Mqtt5SubAck> createSubscriptionHandler(
            final Connection connection, final Mqtt5AsyncClient client, final ThreadSafeDittoLoggingAdapter logger) {

        return new HiveMqtt5SubscriptionHandler(connection, client, logger);
    }

    @Override
    CompletionStage<?> sendConn(final Mqtt5AsyncClient client, final boolean cleanSession) {
        return client.connectWith().cleanStart(cleanSession).send();
    }

    @Override
    CompletionStage<Void> disconnectClient(final Mqtt5AsyncClient client) {
        return client.disconnect();
    }

    @Override
    ActorRef startPublisherActor(final Connection connection, final Mqtt5AsyncClient client) {
        final Props publisherActorProps = HiveMqtt5PublisherActor.props(connection, client, isDryRun());
        return startChildActorConflictFree(HiveMqtt5PublisherActor.NAME, publisherActorProps);
    }

    @Override
<<<<<<< HEAD
    ActorRef startConsumerActor(final boolean dryRun, final Source source, final ActorRef inboundMessageProcessor,
=======
    ActorRef startConsumerActor(final boolean dryRun,
            final Source source,
            final ActorRef mappingActor,
>>>>>>> 64c44930
            final MqttSpecificConfig specificConfig) {

        return startChildActorConflictFree(HiveMqtt5ConsumerActor.NAME,
                HiveMqtt5ConsumerActor.props(connectionId(), inboundMessageProcessor, source, dryRun, specificConfig));
    }

}<|MERGE_RESOLUTION|>--- conflicted
+++ resolved
@@ -103,13 +103,9 @@
     }
 
     @Override
-<<<<<<< HEAD
-    ActorRef startConsumerActor(final boolean dryRun, final Source source, final ActorRef inboundMessageProcessor,
-=======
     ActorRef startConsumerActor(final boolean dryRun,
             final Source source,
-            final ActorRef mappingActor,
->>>>>>> 64c44930
+            final ActorRef inboundMessageProcessor,
             final MqttSpecificConfig specificConfig) {
 
         return startChildActorConflictFree(HiveMqtt5ConsumerActor.NAME,
