/*
 * Copyright (c) 2019 Contributors to the Eclipse Foundation
 *
 * See the NOTICE file(s) distributed with this work for additional
 * information regarding copyright ownership.
 *
 * This program and the accompanying materials are made available under the
 * terms of the Eclipse Public License 2.0 which is available at
 * http://www.eclipse.org/legal/epl-2.0
 *
 * SPDX-License-Identifier: EPL-2.0
 */
package org.eclipse.ditto.services.connectivity.messaging.config;

import java.time.Duration;
import java.util.Objects;

import javax.annotation.concurrent.Immutable;

import org.eclipse.ditto.services.base.config.ThrottlingConfig;
import org.eclipse.ditto.services.connectivity.messaging.backoff.BackOffConfig;
import org.eclipse.ditto.services.connectivity.messaging.backoff.DefaultBackOffConfig;
import org.eclipse.ditto.services.utils.config.ConfigWithFallback;
import org.eclipse.ditto.services.utils.config.ScopedConfig;

import com.typesafe.config.Config;
import com.typesafe.config.ConfigFactory;

/**
 * This class is the default implementation of {@link Amqp10Config}.
 */
@Immutable
public final class DefaultAmqp10Config implements Amqp10Config {

    private static final String CONFIG_PATH = "amqp10";
    private static final String CONSUMER_PATH = "consumer";
    private static final String BACKOFF_PATH = "backoff";

    private final boolean consumerRateLimitEnabled;
    private final int consumerMaxInFlight;
    private final Duration consumerRedeliveryExpectationTimeout;
    private final int producerCacheSize;
    private final BackOffConfig backOffConfig;
    private final ThrottlingConfig consumerThrottlingConfig;
<<<<<<< HEAD
    private final int maxQueueSize;
    private final int messagePublishingParallelism;
=======
    private final Duration globalConnectTimeout;
    private final Duration globalSendTimeout;
    private final Duration globalRequestTimeout;
    private final int globalPrefetchPolicyAllCount;
>>>>>>> 5f3c8311

    private DefaultAmqp10Config(final ScopedConfig config) {
        consumerRateLimitEnabled = config.getBoolean(Amqp10ConfigValue.CONSUMER_RATE_LIMIT_ENABLED.getConfigPath());
        consumerMaxInFlight = config.getInt(Amqp10ConfigValue.CONSUMER_MAX_IN_FLIGHT.getConfigPath());
        consumerRedeliveryExpectationTimeout =
                config.getDuration(Amqp10ConfigValue.CONSUMER_REDELIVERY_EXPECTATION_TIMEOUT.getConfigPath());
        producerCacheSize = config.getInt(Amqp10ConfigValue.PRODUCER_CACHE_SIZE.getConfigPath());
        backOffConfig = DefaultBackOffConfig.of(config.hasPath(BACKOFF_PATH)
                ? config
                : ConfigFactory.parseString(BACKOFF_PATH + "={}"));
        consumerThrottlingConfig = ThrottlingConfig.of(config.hasPath(CONSUMER_PATH)
                ? config.getConfig(CONSUMER_PATH)
                : ConfigFactory.empty());
<<<<<<< HEAD
        maxQueueSize = config.getInt(Amqp10ConfigValue.MAX_QUEUE_SIZE.getConfigPath());
        messagePublishingParallelism = config.getInt(Amqp10ConfigValue.MESSAGE_PUBLISHING_PARALLELISM.getConfigPath());
=======
        globalConnectTimeout = config.getDuration(Amqp10ConfigValue.GLOBAL_CONNECT_TIMEOUT.getConfigPath());
        globalSendTimeout = config.getDuration(Amqp10ConfigValue.GLOBAL_SEND_TIMEOUT.getConfigPath());
        globalRequestTimeout = config.getDuration(Amqp10ConfigValue.GLOBAL_REQUEST_TIMEOUT.getConfigPath());
        globalPrefetchPolicyAllCount = config.getInt(Amqp10ConfigValue.GLOBAL_PREFETCH_POLICY_ALL_COUNT.getConfigPath());
>>>>>>> 5f3c8311
    }

    /**
     * Returns an instance of {@code DefaultAmqp10Config} based on the settings of the specified Config.
     *
     * @param config is supposed to provide the settings of the JavaScript mapping config at {@value #CONFIG_PATH}.
     * @return the instance.
     * @throws org.eclipse.ditto.services.utils.config.DittoConfigError if {@code config} is invalid.
     */
    public static DefaultAmqp10Config of(final Config config) {
        return new DefaultAmqp10Config(ConfigWithFallback.newInstance(config, CONFIG_PATH, Amqp10ConfigValue.values()));
    }

    @Override
    public boolean isConsumerRateLimitEnabled() {
        return consumerRateLimitEnabled;
    }

    @Override
    public int getConsumerMaxInFlight() {
        return consumerMaxInFlight;
    }

    @Override
    public Duration getConsumerRedeliveryExpectationTimeout() {
        return consumerRedeliveryExpectationTimeout;
    }

    @Override
    public ThrottlingConfig getConsumerThrottlingConfig() {
        return consumerThrottlingConfig;
    }

    @Override
    public int getProducerCacheSize() {
        return producerCacheSize;
    }

    @Override
    public BackOffConfig getBackOffConfig() {
        return backOffConfig;
    }

    @Override
<<<<<<< HEAD
    public int getMaxQueueSize() {
        return maxQueueSize;
    }

    @Override
    public int getPublisherParallelism() {
        return messagePublishingParallelism;
    }

    @Override
    public boolean equals(@Nullable final Object o) {
=======
    public Duration getGlobalConnectTimeout() {
        return globalConnectTimeout;
    }

    @Override
    public Duration getGlobalSendTimeout() {
        return globalSendTimeout;
    }

    @Override
    public Duration getGlobalRequestTimeout() {
        return globalRequestTimeout;
    }

    @Override
    public int getGlobalPrefetchPolicyAllCount() {
        return globalPrefetchPolicyAllCount;
    }

    @Override
    public boolean equals(final Object o) {
>>>>>>> 5f3c8311
        if (this == o) {
            return true;
        }
        if (o == null || getClass() != o.getClass()) {
            return false;
        }
        final DefaultAmqp10Config that = (DefaultAmqp10Config) o;
        return consumerRateLimitEnabled == that.consumerRateLimitEnabled &&
                consumerMaxInFlight == that.consumerMaxInFlight &&
                producerCacheSize == that.producerCacheSize &&
                globalPrefetchPolicyAllCount == that.globalPrefetchPolicyAllCount &&
                Objects.equals(consumerRedeliveryExpectationTimeout, that.consumerRedeliveryExpectationTimeout) &&
                Objects.equals(backOffConfig, that.backOffConfig) &&
                Objects.equals(consumerThrottlingConfig, that.consumerThrottlingConfig) &&
<<<<<<< HEAD
                maxQueueSize == that.maxQueueSize;
=======
                Objects.equals(globalConnectTimeout, that.globalConnectTimeout) &&
                Objects.equals(globalSendTimeout, that.globalSendTimeout) &&
                Objects.equals(globalRequestTimeout, that.globalRequestTimeout);
>>>>>>> 5f3c8311
    }

    @Override
    public int hashCode() {
        return Objects.hash(consumerRateLimitEnabled, consumerMaxInFlight, consumerRedeliveryExpectationTimeout,
<<<<<<< HEAD
                producerCacheSize, backOffConfig, consumerThrottlingConfig, maxQueueSize);
=======
                producerCacheSize, backOffConfig, consumerThrottlingConfig, globalConnectTimeout, globalSendTimeout,
                globalRequestTimeout, globalPrefetchPolicyAllCount);
>>>>>>> 5f3c8311
    }

    @Override
    public String toString() {
        return getClass().getSimpleName() + " [" +
                "consumerRateLimitEnabled=" + consumerRateLimitEnabled +
                ", consumerMaxInFlight=" + consumerMaxInFlight +
                ", consumerRedeliveryExpectationTimeout=" + consumerRedeliveryExpectationTimeout +
                ", producerCacheSize=" + producerCacheSize +
                ", backOffConfig=" + backOffConfig +
                ", consumerThrottlingConfig=" + consumerThrottlingConfig +
<<<<<<< HEAD
                ", maxQueueSize=" + maxQueueSize +
=======
                ", globalConnectTimeout=" + globalConnectTimeout +
                ", globalSendTimeout=" + globalSendTimeout +
                ", globalRequestTimeout=" + globalRequestTimeout +
                ", globalPrefetchPolicyAllCount=" + globalPrefetchPolicyAllCount +
>>>>>>> 5f3c8311
                "]";
    }
}<|MERGE_RESOLUTION|>--- conflicted
+++ resolved
@@ -42,15 +42,12 @@
     private final int producerCacheSize;
     private final BackOffConfig backOffConfig;
     private final ThrottlingConfig consumerThrottlingConfig;
-<<<<<<< HEAD
     private final int maxQueueSize;
     private final int messagePublishingParallelism;
-=======
     private final Duration globalConnectTimeout;
     private final Duration globalSendTimeout;
     private final Duration globalRequestTimeout;
     private final int globalPrefetchPolicyAllCount;
->>>>>>> 5f3c8311
 
     private DefaultAmqp10Config(final ScopedConfig config) {
         consumerRateLimitEnabled = config.getBoolean(Amqp10ConfigValue.CONSUMER_RATE_LIMIT_ENABLED.getConfigPath());
@@ -64,15 +61,12 @@
         consumerThrottlingConfig = ThrottlingConfig.of(config.hasPath(CONSUMER_PATH)
                 ? config.getConfig(CONSUMER_PATH)
                 : ConfigFactory.empty());
-<<<<<<< HEAD
         maxQueueSize = config.getInt(Amqp10ConfigValue.MAX_QUEUE_SIZE.getConfigPath());
         messagePublishingParallelism = config.getInt(Amqp10ConfigValue.MESSAGE_PUBLISHING_PARALLELISM.getConfigPath());
-=======
         globalConnectTimeout = config.getDuration(Amqp10ConfigValue.GLOBAL_CONNECT_TIMEOUT.getConfigPath());
         globalSendTimeout = config.getDuration(Amqp10ConfigValue.GLOBAL_SEND_TIMEOUT.getConfigPath());
         globalRequestTimeout = config.getDuration(Amqp10ConfigValue.GLOBAL_REQUEST_TIMEOUT.getConfigPath());
         globalPrefetchPolicyAllCount = config.getInt(Amqp10ConfigValue.GLOBAL_PREFETCH_POLICY_ALL_COUNT.getConfigPath());
->>>>>>> 5f3c8311
     }
 
     /**
@@ -117,7 +111,6 @@
     }
 
     @Override
-<<<<<<< HEAD
     public int getMaxQueueSize() {
         return maxQueueSize;
     }
@@ -128,8 +121,6 @@
     }
 
     @Override
-    public boolean equals(@Nullable final Object o) {
-=======
     public Duration getGlobalConnectTimeout() {
         return globalConnectTimeout;
     }
@@ -151,7 +142,6 @@
 
     @Override
     public boolean equals(final Object o) {
->>>>>>> 5f3c8311
         if (this == o) {
             return true;
         }
@@ -166,24 +156,18 @@
                 Objects.equals(consumerRedeliveryExpectationTimeout, that.consumerRedeliveryExpectationTimeout) &&
                 Objects.equals(backOffConfig, that.backOffConfig) &&
                 Objects.equals(consumerThrottlingConfig, that.consumerThrottlingConfig) &&
-<<<<<<< HEAD
-                maxQueueSize == that.maxQueueSize;
-=======
+                maxQueueSize == that.maxQueueSize &&
+                Objects.equals(consumerThrottlingConfig, that.consumerThrottlingConfig) &&
                 Objects.equals(globalConnectTimeout, that.globalConnectTimeout) &&
                 Objects.equals(globalSendTimeout, that.globalSendTimeout) &&
                 Objects.equals(globalRequestTimeout, that.globalRequestTimeout);
->>>>>>> 5f3c8311
     }
 
     @Override
     public int hashCode() {
         return Objects.hash(consumerRateLimitEnabled, consumerMaxInFlight, consumerRedeliveryExpectationTimeout,
-<<<<<<< HEAD
-                producerCacheSize, backOffConfig, consumerThrottlingConfig, maxQueueSize);
-=======
-                producerCacheSize, backOffConfig, consumerThrottlingConfig, globalConnectTimeout, globalSendTimeout,
-                globalRequestTimeout, globalPrefetchPolicyAllCount);
->>>>>>> 5f3c8311
+                producerCacheSize, backOffConfig, consumerThrottlingConfig, maxQueueSize, globalConnectTimeout,
+                globalSendTimeout, globalRequestTimeout, globalPrefetchPolicyAllCount);
     }
 
     @Override
@@ -195,14 +179,11 @@
                 ", producerCacheSize=" + producerCacheSize +
                 ", backOffConfig=" + backOffConfig +
                 ", consumerThrottlingConfig=" + consumerThrottlingConfig +
-<<<<<<< HEAD
                 ", maxQueueSize=" + maxQueueSize +
-=======
                 ", globalConnectTimeout=" + globalConnectTimeout +
                 ", globalSendTimeout=" + globalSendTimeout +
                 ", globalRequestTimeout=" + globalRequestTimeout +
                 ", globalPrefetchPolicyAllCount=" + globalPrefetchPolicyAllCount +
->>>>>>> 5f3c8311
                 "]";
     }
 }