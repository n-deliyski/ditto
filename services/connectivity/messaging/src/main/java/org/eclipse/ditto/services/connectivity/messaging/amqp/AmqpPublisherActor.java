/*
 * Copyright (c) 2017 Contributors to the Eclipse Foundation
 *
 * See the NOTICE file(s) distributed with this work for additional
 * information regarding copyright ownership.
 *
 * This program and the accompanying materials are made available under the
 * terms of the Eclipse Public License 2.0 which is available at
 * http://www.eclipse.org/legal/epl-2.0
 *
 * SPDX-License-Identifier: EPL-2.0
 */
package org.eclipse.ditto.services.connectivity.messaging.amqp;

import static org.eclipse.ditto.model.base.common.ConditionChecker.checkArgument;
import static org.eclipse.ditto.model.base.common.ConditionChecker.checkNotNull;
import static org.eclipse.ditto.services.connectivity.messaging.amqp.JmsExceptionThrowingBiConsumer.wrap;

import java.nio.ByteBuffer;
import java.util.HashMap;
import java.util.LinkedHashMap;
import java.util.List;
import java.util.Map;
import java.util.Objects;
import java.util.Optional;
import java.util.function.BiConsumer;
import java.util.stream.Stream;

import javax.annotation.Nullable;
import javax.jms.BytesMessage;
import javax.jms.CompletionListener;
import javax.jms.Destination;
import javax.jms.JMSException;
import javax.jms.Message;
import javax.jms.MessageProducer;
import javax.jms.Session;

import org.apache.qpid.jms.JmsQueue;
import org.apache.qpid.jms.message.JmsMessage;
import org.apache.qpid.jms.message.facade.JmsMessageFacade;
import org.apache.qpid.jms.provider.amqp.message.AmqpJmsMessageFacade;
import org.apache.qpid.proton.amqp.Symbol;
import org.eclipse.ditto.model.base.common.Placeholders;
import org.eclipse.ditto.model.base.exceptions.DittoRuntimeException;
import org.eclipse.ditto.model.base.headers.DittoHeaderDefinition;
import org.eclipse.ditto.model.base.headers.DittoHeaders;
import org.eclipse.ditto.model.connectivity.Connection;
import org.eclipse.ditto.model.connectivity.MessageSendingFailedException;
import org.eclipse.ditto.model.connectivity.Target;
import org.eclipse.ditto.services.connectivity.messaging.BasePublisherActor;
import org.eclipse.ditto.services.connectivity.messaging.amqp.status.ProducerClosedStatusReport;
import org.eclipse.ditto.services.connectivity.messaging.backoff.BackOffActor;
import org.eclipse.ditto.services.connectivity.messaging.config.ConnectionConfig;
import org.eclipse.ditto.services.connectivity.messaging.internal.ConnectionFailure;
import org.eclipse.ditto.services.connectivity.messaging.internal.ImmutableConnectionFailure;
import org.eclipse.ditto.services.connectivity.messaging.monitoring.ConnectionMonitor;
import org.eclipse.ditto.services.connectivity.util.ConnectionLogUtil;
import org.eclipse.ditto.services.models.connectivity.ExternalMessage;
import org.eclipse.ditto.services.utils.akka.LogUtil;

import akka.actor.ActorRef;
import akka.actor.Props;
import akka.event.DiagnosticLoggingAdapter;
import akka.japi.pf.ReceiveBuilder;

/**
 * Responsible for creating JMS {@link MessageProducer}s and sending {@link ExternalMessage}s as JMSMessages to those.
 */
public final class AmqpPublisherActor extends BasePublisherActor<AmqpTarget> {

    /**
     * The name prefix of this Actor in the ActorSystem.
     */
    static final String ACTOR_NAME_PREFIX = "amqpPublisherActor";

    private static final Object START_PRODUCER = new Object();
    private static final Map<String, BiConsumer<Message, String>> JMS_HEADER_MAPPING = new HashMap<>();

    static {
        JMS_HEADER_MAPPING.put(DittoHeaderDefinition.CORRELATION_ID.getKey(), wrap(Message::setJMSCorrelationID));
        JMS_HEADER_MAPPING.put("message-id", wrap(Message::setJMSMessageID));
        JMS_HEADER_MAPPING.put("reply-to", wrap((message, value) -> message.setJMSReplyTo(new JmsQueue(value))));
        JMS_HEADER_MAPPING.put("subject", wrap(Message::setJMSType));
        JMS_HEADER_MAPPING.put("to", wrap(Message::setJMSType));
        JMS_HEADER_MAPPING.put(DittoHeaderDefinition.CONTENT_TYPE.getKey(), wrap((message, value) -> {
            if (message instanceof JmsMessage) {
                final JmsMessageFacade facade = ((JmsMessage) message).getFacade();
                if (facade instanceof AmqpJmsMessageFacade) {
                    ((AmqpJmsMessageFacade) facade).setContentType(Symbol.getSymbol(value));
                }
            }
        }));
    }

    private final DiagnosticLoggingAdapter log = LogUtil.obtain(this);

    private final Session session;
    private final LinkedHashMap<Destination, MessageProducer> dynamicTargets;
    private final Map<Destination, MessageProducer> staticTargets;
    private final int producerCacheSize;
    private final ActorRef backOffActor;

    private boolean isInBackOffMode = false;

    @SuppressWarnings("unused")
    private AmqpPublisherActor(final Connection connection, final Session session,
            final ConnectionConfig connectionConfig) {
        super(connection);
        ConnectionLogUtil.enhanceLogWithConnectionId(log, connectionId);
        this.session = checkNotNull(session, "session");
        this.staticTargets = new HashMap<>();
        this.dynamicTargets = new LinkedHashMap<>(); // insertion order important for maintenance of producer cache
        producerCacheSize = checkArgument(connectionConfig.getAmqp10Config().getProducerCacheSize(), i -> i > 0,
                () -> "producer-cache-size must be 1 or more");

        this.backOffActor =
                getContext().actorOf(BackOffActor.props(connectionConfig.getAmqp10Config().getBackOffConfig()));
    }

    @Override
    public void preStart() throws Exception {
        super.preStart();
        // has to be done synchronously since there might already be messages in the actor's queue.
        // we open producers for static addresses (no placeholders) on startup and try to reopen them when closed.
        // producers for other addresses (with placeholders, reply-to) are opened on demand and may be closed to
        // respect the cache size limit
        this.handleStartProducer(START_PRODUCER);
    }

    /**
     * Creates Akka configuration object {@link Props} for this {@code AmqpPublisherActor}.
     *
     * @param connection the connection this publisher belongs to
     * @param session the jms session
     * @param connectionConfig configuration for all connections.
     * @return the Akka configuration Props object.
     */
    static Props props(final Connection connection, final Session session, final ConnectionConfig connectionConfig) {

        return Props.create(AmqpPublisherActor.class, connection, session, connectionConfig);
    }

    @Override
    protected void preEnhancement(final ReceiveBuilder receiveBuilder) {
        receiveBuilder.match(ProducerClosedStatusReport.class, this::handleProducerClosedStatusReport)
                .matchEquals(START_PRODUCER, this::handleStartProducer);
    }

    private void handleStartProducer(final Object startProducer) {
        try {
            this.isInBackOffMode = false;
            createStaticTargetProducers(targets);
        } catch (final Exception e) {
            log.warning("Failed to create static target producers: {}", e.getMessage());
            getContext().getParent().tell(new ImmutableConnectionFailure(null, e,
                    "failed to initialize static producers"), getSelf());
            throw e;
        }
    }

    private void handleProducerClosedStatusReport(final ProducerClosedStatusReport report) {
        if (!this.isInBackOffMode) {
            final MessageProducer producer = report.getMessageProducer();
            final String genericLogInfo = "Will try to re-establish the targets after some cool-down period.";
            log.info("Got closed JMS producer '{}'. {}", producer, genericLogInfo);

            findByValue(dynamicTargets, producer).map(Map.Entry::getKey).forEach(dynamicTargets::remove);

            connectionLogger.failure("Targets were closed due to an error in the target. {0}", genericLogInfo);
            this.backOff();
        } else {
            log.info("Got closed JMS producer while already in backOff mode '{}'. Will ignore the closed info as this should" +
                    " never happen (and also the backOff mechanism will create a producer soon)");
        }
    }

    private void backOff() {
        this.isInBackOffMode = true;
        this.backOffActor.tell(BackOffActor.createBackOffWithAnswerMessage(START_PRODUCER), getSelf());
    }

    @Override
    protected void postEnhancement(final ReceiveBuilder receiveBuilder) {
        // noop
    }

    @Override
    protected AmqpTarget toPublishTarget(final String address) {
        return AmqpTarget.fromTargetAddress(address);
    }

    @Override
    protected AmqpTarget toReplyTarget(final String replyToAddress) {
        return AmqpTarget.fromTargetAddress(replyToAddress);
    }

    @Override
    protected void publishMessage(@Nullable final Target target, final AmqpTarget publishTarget,
            final ExternalMessage message, final ConnectionMonitor publishedMonitor) {
        if (!this.isInBackOffMode) {
            this.tryToPublishMessage(publishTarget, message, publishedMonitor);
        } else {
            this.handleMessageInBackOffMode(message, publishedMonitor, publishTarget.getJmsDestination());
        }
    }

    private void tryToPublishMessage(final AmqpTarget publishTarget,
            final ExternalMessage message, final ConnectionMonitor publishedMonitor) {
        try {
            final MessageProducer producer = getProducer(publishTarget.getJmsDestination());
            if (producer != null) {
                final Message jmsMessage = toJmsMessage(message);

                final ActorRef origin = getSender();
                log.debug("Attempt to send message {} with producer {}.", message, producer);
                producer.send(jmsMessage, new CompletionListener() {
                    @Override
                    public void onCompletion(final Message jmsMessage) {
                        publishedMonitor.success(message);
                        log.debug("Message {} sent successfully.", jmsMessage);
                    }

                    @Override
                    public void onException(final Message messageFailedToSend, final Exception exception) {
                        handleSendException(message, exception, origin, publishedMonitor);
                    }
                });
            } else {
                // this happens when target address or 'reply-to' are set incorrectly.
                final String errorMessage = String.format("No producer available for target address '%s'",
                        publishTarget.getJmsDestination());
                publishedMonitor.exception(message, errorMessage);
                log.info(errorMessage);
                final MessageSendingFailedException sendFailedException = MessageSendingFailedException.newBuilder()
                        .message(errorMessage)
                        .description("Is the target or reply-to address correct?")
                        .dittoHeaders(DittoHeaders.of(message.getInternalHeaders()))
                        .build();
                getSender().tell(sendFailedException, getSelf());
            }
        } catch (final JMSException e) {
            handleSendException(message, e, getSender(), publishedMonitor);
        }
    }

    private void handleMessageInBackOffMode(final ExternalMessage message, final ConnectionMonitor publishedMonitor,
            final Destination destination) {
        final String errorMessage = String.format("Producer for target address '%s' is in back off mode, as the " +
                "target configuration seems to contain errors. The message will be dropped.", destination);
        publishedMonitor.exception(message, errorMessage);
        log.info(errorMessage);
        final MessageSendingFailedException sendFailedException = MessageSendingFailedException.newBuilder()
                .message(errorMessage)
                .description("Check if the target or the reply-to configuration is correct.")
                .dittoHeaders(DittoHeaders.of(message.getInternalHeaders()))
                .build();
        getSender().tell(sendFailedException, getSelf());
    }

    private void handleSendException(final ExternalMessage message, final Exception e, final ActorRef sender,
            final ConnectionMonitor publishedMonitor) {

        log.info("Failed to send JMS message: [{}] {}", e.getClass().getSimpleName(), e.getMessage());
        final MessageSendingFailedException sendFailedException = MessageSendingFailedException.newBuilder()
                .cause(e)
                .dittoHeaders(DittoHeaders.of(message.getInternalHeaders()))
                .build();
        sender.tell(sendFailedException, getSelf());

        monitorSendFailure(message, sendFailedException, publishedMonitor);
    }

    private void monitorSendFailure(final ExternalMessage message, final Exception exception,
            final ConnectionMonitor publishedMonitor) {
        if (exception instanceof DittoRuntimeException) {
            publishedMonitor.failure(message, (DittoRuntimeException) exception);
        } else {
            publishedMonitor.exception(message, exception);
        }
    }

<<<<<<< HEAD
    private Message toJmsMessage(final ExternalMessage externalMessage) throws JMSException {
=======
    private Message toJmsMessage(final ExternalMessage externalMessage)
            throws JMSException {
>>>>>>> e0dfd7e4
        final Message message;
        final Optional<String> optTextPayload = externalMessage.getTextPayload();
        if (optTextPayload.isPresent()) {
            message = session.createTextMessage(optTextPayload.get());
        } else if (externalMessage.getBytePayload().isPresent()) {
            final BytesMessage bytesMessage = session.createBytesMessage();
            bytesMessage.writeBytes(externalMessage.getBytePayload().map(ByteBuffer::array).orElse(new byte[]{}));
            message = bytesMessage;
        } else {
            message = session.createMessage();
        }

        // some headers must be handled differently to be passed to amqp message
        final Map<String, String> headers = externalMessage.getHeaders();
        JMS_HEADER_MAPPING.entrySet().stream()
                .filter(entry -> headers.containsKey(entry.getKey()))
                .forEach(entry -> entry.getValue().accept(message, headers.get(entry.getKey())));

        if (message instanceof JmsMessage) {
            final JmsMessageFacade facade = ((JmsMessage) message).getFacade();
            if (facade instanceof AmqpJmsMessageFacade) {
                final AmqpJmsMessageFacade amqpJmsMessageFacade = (AmqpJmsMessageFacade) facade;
                externalMessage.getHeaders()
                        .entrySet()
                        .stream()
                        // skip special jms properties in generic mapping
                        .filter(h -> !JMS_HEADER_MAPPING.containsKey(h.getKey()))
                        .forEach(entry -> {
                            try {
                                amqpJmsMessageFacade.setApplicationProperty(entry.getKey(), entry.getValue());
                            } catch (final JMSException ex) {
                                log.warning("Could not set application-property <{}>: {}",
                                        entry.getKey(), jmsExceptionToString(ex));
                            }
                        });
            }
        }
        return message;
    }

    @Nullable
    private MessageProducer getProducer(final Destination destination) {
        final MessageProducer messageProducer;
        if (staticTargets.containsKey(destination)) {
            messageProducer = staticTargets.get(destination);
        } else {
            messageProducer = dynamicTargets.computeIfAbsent(destination, this::createProducer);
            maintainReplyToMap();
        }
        return messageProducer;
    }

    private void maintainReplyToMap() {
        // cache maintenance strategy = discard eldest
        while (dynamicTargets.size() > producerCacheSize) {
            final Map.Entry<Destination, MessageProducer> cachedProducer = dynamicTargets.entrySet().iterator().next();
            closeCachedProducer(cachedProducer);
            dynamicTargets.remove(cachedProducer.getKey());
        }
    }

    @Nullable
    private MessageProducer createProducer(final Destination destination) {
        log.debug("Creating AMQP Producer for '{}'", destination);
        try {
            return session.createProducer(destination);
        } catch (final JMSException e) {
            log.warning("Could not create producer for destination '{}': {}.",
                    destination, jmsExceptionToString(e));
            return null;
        }
    }

    private void closeCachedProducer(final Map.Entry<Destination, MessageProducer> cachedProducer) {
        try {
            final Destination target = cachedProducer.getKey();
            final MessageProducer producer = cachedProducer.getValue();
            log.debug("Closing AMQP Producer for '{}'", target);
            if (producer != null) {
                producer.close();
            } else {
                log.warning("Null producer in cache: connection=<{}>, address=<{}>", connectionId, target);
            }
        } catch (final JMSException jmsException) {
            log.debug("Closing producer failed (can be ignored if connection was closed already): {}",
                    jmsExceptionToString(jmsException));
        }
    }

    @Override
    public void postStop() throws Exception {
        super.postStop();
        dynamicTargets.entrySet().forEach(this::closeCachedProducer);
        staticTargets.entrySet().forEach(this::closeCachedProducer);
    }

    @Override
    protected DiagnosticLoggingAdapter log() {
        return log;
    }

    // create a target producer. the previous incarnation, if any, must be closed.
    private void createTargetProducer(final Destination destination) {
        try {
            staticTargets.put(destination, session.createProducer(destination));
            log.info("Target producer <{}> created", destination);
        } catch (final JMSException jmsException) {
            // target producer not creatable; stop self and request restart by parent
            final String errorMessage = String.format("Failed to create target '%s'", destination);
            log.error(jmsException, errorMessage);
            final ConnectionFailure failure = new ImmutableConnectionFailure(getSelf(), jmsException, errorMessage);
            getContext().getParent().tell(failure, getSelf());
            getContext().stop(getSelf());
        }
    }

    private void createStaticTargetProducers(final List<Target> targets) {
        // using loop so that already created targets are closed on exception
        for (final Target target : targets) {
            // only targets with static addresses should stay open
            if (!Placeholders.containsAnyPlaceholder(target.getAddress())) {
                createTargetProducer(toPublishTarget(target.getAddress()).getJmsDestination());
            }
        }
    }

    private static String jmsExceptionToString(final JMSException jmsException) {
        if (jmsException.getCause() != null) {
            return String.format("[%s] %s (cause: %s - %s)", jmsException.getErrorCode(), jmsException.getMessage(),
                    jmsException.getCause().getClass().getSimpleName(), jmsException.getCause().getMessage());
        }

        return String.format("[%s] %s", jmsException.getErrorCode(), jmsException.getMessage());
    }

    private static Stream<Map.Entry<Destination, MessageProducer>> findByValue(
            final Map<Destination, MessageProducer> producerMap, final MessageProducer value) {
        return producerMap.entrySet().stream().filter(entry -> Objects.equals(entry.getValue(), value));
    }

}<|MERGE_RESOLUTION|>--- conflicted
+++ resolved
@@ -169,8 +169,9 @@
             connectionLogger.failure("Targets were closed due to an error in the target. {0}", genericLogInfo);
             this.backOff();
         } else {
-            log.info("Got closed JMS producer while already in backOff mode '{}'. Will ignore the closed info as this should" +
-                    " never happen (and also the backOff mechanism will create a producer soon)");
+            log.info("Got closed JMS producer while already in backOff mode '{}'." +
+                    " Will ignore the closed info as this should never happen " +
+                    "(and also the backOff mechanism will create a producer soon)");
         }
     }
 
@@ -279,12 +280,7 @@
         }
     }
 
-<<<<<<< HEAD
     private Message toJmsMessage(final ExternalMessage externalMessage) throws JMSException {
-=======
-    private Message toJmsMessage(final ExternalMessage externalMessage)
-            throws JMSException {
->>>>>>> e0dfd7e4
         final Message message;
         final Optional<String> optTextPayload = externalMessage.getTextPayload();
         if (optTextPayload.isPresent()) {
