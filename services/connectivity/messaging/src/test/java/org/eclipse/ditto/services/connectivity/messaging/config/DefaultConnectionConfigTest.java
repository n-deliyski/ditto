/*
 * Copyright (c) 2019 Contributors to the Eclipse Foundation
 *
 * See the NOTICE file(s) distributed with this work for additional
 * information regarding copyright ownership.
 *
 * This program and the accompanying materials are made available under the
 * terms of the Eclipse Public License 2.0 which is available at
 * http://www.eclipse.org/legal/epl-2.0
 *
 * SPDX-License-Identifier: EPL-2.0
 */
package org.eclipse.ditto.services.connectivity.messaging.config;

import static org.mutabilitydetector.unittesting.AllowedReason.assumingFields;
import static org.mutabilitydetector.unittesting.AllowedReason.provided;
import static org.mutabilitydetector.unittesting.MutabilityAssert.assertInstancesOf;
import static org.mutabilitydetector.unittesting.MutabilityMatchers.areImmutable;

import java.time.Duration;

import org.assertj.core.api.JUnitSoftAssertions;
import org.eclipse.ditto.services.base.config.supervision.DefaultSupervisorConfig;
import org.eclipse.ditto.services.base.config.supervision.ExponentialBackOffConfig;
import org.eclipse.ditto.services.utils.persistence.mongo.config.DefaultSnapshotConfig;
import org.eclipse.ditto.services.utils.persistence.mongo.config.SnapshotConfig;
import org.junit.BeforeClass;
import org.junit.Rule;
import org.junit.Test;

import com.typesafe.config.Config;
import com.typesafe.config.ConfigFactory;

import nl.jqno.equalsverifier.EqualsVerifier;

/**
 * Unit test for {@link org.eclipse.ditto.services.connectivity.messaging.config.DefaultConnectionConfig}.
 */
public final class DefaultConnectionConfigTest {

    private static Config connectionTestConf;

    @Rule
    public final JUnitSoftAssertions softly = new JUnitSoftAssertions();

    @BeforeClass
    public static void initTestFixture() {
        connectionTestConf = ConfigFactory.load("connection-test");
    }

    @Test
    public void assertImmutability() {
        assertInstancesOf(DefaultConnectionConfig.class,
                areImmutable(),
<<<<<<< HEAD
                assumingFields("blacklistedHostnames")
                        .areSafelyCopiedUnmodifiableCollectionsWithImmutableElements(),
                provided(DefaultSupervisorConfig.class).isAlsoImmutable(),
                provided(DefaultSnapshotConfig.class).isAlsoImmutable(),
                provided(DefaultMqttConfig.class).isAlsoImmutable(),
                provided(DefaultKafkaConfig.class).isAlsoImmutable(),
                provided(DefaultHttpPushConfig.class).isAlsoImmutable());
=======
                provided(DefaultSupervisorConfig.class,
                        SnapshotConfig.class,
                        DefaultMqttConfig.class,
                        DefaultKafkaConfig.class,
                        DefaultAmqp10Config.class
                ).areAlsoImmutable()
        );
>>>>>>> 8504d9f1
    }

    @Test
    public void testHashCodeAndEquals() {
        EqualsVerifier.forClass(DefaultConnectionConfig.class)
                .usingGetClass()
                .verify();
    }

    @Test
    public void underTestReturnsValuesOfConfigFile() {
        final ConnectionConfig underTest = DefaultConnectionConfig.of(connectionTestConf);

        softly.assertThat(underTest.getClientActorAskTimeout())
                .as(ConnectionConfig.ConnectionConfigValue.CLIENT_ACTOR_ASK_TIMEOUT.getConfigPath())
                .isEqualTo(Duration.ofSeconds(10L));

        softly.assertThat(underTest.getBlacklistedHostnames())
                .as(ConnectionConfig.ConnectionConfigValue.BLACKLISTED_HOSTNAMES.getConfigPath())
                .containsExactly("localhost");

        softly.assertThat(underTest.getSupervisorConfig())
                .as("supervisorConfig")
                .satisfies(supervisorConfig -> softly.assertThat(supervisorConfig.getExponentialBackOffConfig())
                        .as("exponentialBackOffConfig")
                        .satisfies(exponentialBackOffConfig -> {
                            softly.assertThat(exponentialBackOffConfig.getMin())
                                    .as(ExponentialBackOffConfig.ExponentialBackOffConfigValue.MIN.getConfigPath())
                                    .isEqualTo(Duration.ofSeconds(2L));
                            softly.assertThat(exponentialBackOffConfig.getMax())
                                    .as(ExponentialBackOffConfig.ExponentialBackOffConfigValue.MAX.getConfigPath())
                                    .isEqualTo(Duration.ofSeconds(50L));
                            softly.assertThat(exponentialBackOffConfig.getRandomFactor())
                                    .as(ExponentialBackOffConfig.ExponentialBackOffConfigValue.RANDOM_FACTOR.getConfigPath())
                                    .isEqualTo(0.1D);
                        }));

        softly.assertThat(underTest.getSnapshotConfig())
                .as("snapshotConfig")
                .satisfies(snapshotConfig -> softly.assertThat(snapshotConfig.getThreshold())
                        .as(SnapshotConfig.SnapshotConfigValue.THRESHOLD.getConfigPath())
                        .isEqualTo(20));

        softly.assertThat(underTest.getMqttConfig())
                .as("mqttConfig")
                .satisfies(mqttConfig -> {
                    softly.assertThat(mqttConfig.getSourceBufferSize())
                            .as(MqttConfig.MqttConfigValue.SOURCE_BUFFER_SIZE.getConfigPath())
                            .isEqualTo(7);
                    softly.assertThat(mqttConfig.isLegacyMode())
                            .as(MqttConfig.MqttConfigValue.LEGACY_MODE.getConfigPath())
                            .isEqualTo(true);
                });

        softly.assertThat(underTest.getHttpPushConfig())
                .as("httpPushConfig")
                .satisfies(httpPushConfig -> {
                    softly.assertThat(httpPushConfig.getMaxQueueSize())
                            .as(HttpPushConfig.ConfigValue.MAX_QUEUE_SIZE.getConfigPath())
                            .isEqualTo(9);
                });
    }

}<|MERGE_RESOLUTION|>--- conflicted
+++ resolved
@@ -22,7 +22,6 @@
 import org.assertj.core.api.JUnitSoftAssertions;
 import org.eclipse.ditto.services.base.config.supervision.DefaultSupervisorConfig;
 import org.eclipse.ditto.services.base.config.supervision.ExponentialBackOffConfig;
-import org.eclipse.ditto.services.utils.persistence.mongo.config.DefaultSnapshotConfig;
 import org.eclipse.ditto.services.utils.persistence.mongo.config.SnapshotConfig;
 import org.junit.BeforeClass;
 import org.junit.Rule;
@@ -52,15 +51,8 @@
     public void assertImmutability() {
         assertInstancesOf(DefaultConnectionConfig.class,
                 areImmutable(),
-<<<<<<< HEAD
                 assumingFields("blacklistedHostnames")
                         .areSafelyCopiedUnmodifiableCollectionsWithImmutableElements(),
-                provided(DefaultSupervisorConfig.class).isAlsoImmutable(),
-                provided(DefaultSnapshotConfig.class).isAlsoImmutable(),
-                provided(DefaultMqttConfig.class).isAlsoImmutable(),
-                provided(DefaultKafkaConfig.class).isAlsoImmutable(),
-                provided(DefaultHttpPushConfig.class).isAlsoImmutable());
-=======
                 provided(DefaultSupervisorConfig.class,
                         SnapshotConfig.class,
                         DefaultMqttConfig.class,
@@ -68,7 +60,6 @@
                         DefaultAmqp10Config.class
                 ).areAlsoImmutable()
         );
->>>>>>> 8504d9f1
     }
 
     @Test
