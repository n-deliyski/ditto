/*
 * Copyright (c) 2017 Contributors to the Eclipse Foundation
 *
 * See the NOTICE file(s) distributed with this work for additional
 * information regarding copyright ownership.
 *
 * This program and the accompanying materials are made available under the
 * terms of the Eclipse Public License 2.0 which is available at
 * http://www.eclipse.org/legal/epl-2.0
 *
 * SPDX-License-Identifier: EPL-2.0
 */
package org.eclipse.ditto.services.connectivity.mapping.javascript.benchmark;

import java.math.BigInteger;
import java.util.Collections;
import java.util.HashMap;
import java.util.Map;
import java.util.UUID;

import org.eclipse.ditto.services.connectivity.mapping.MessageMapper;
import org.eclipse.ditto.services.connectivity.mapping.javascript.JavaScriptMessageMapperFactory;
import org.eclipse.ditto.services.models.connectivity.ExternalMessage;
import org.eclipse.ditto.services.models.connectivity.ExternalMessageFactory;
import org.openjdk.jmh.annotations.Scope;
import org.openjdk.jmh.annotations.State;

@State(Scope.Benchmark)
public class Test1DecodeBinaryPayloadToDitto implements MapToDittoProtocolScenario {

    private static final String MAPPING_BYTES = "27408B";
    private static final String CONTENT_TYPE = "application/octet-stream";

    private static final String MAPPING_INCOMING_PLAIN =
            "function mapToDittoProtocolMsg(\n" +
                    "    headers,\n" +
                    "    textPayload,\n" +
                    "    bytePayload,\n" +
                    "    contentType\n" +
                    ") {\n" +
                    "\n" +
                    "    // ###\n" +
                    "    // Insert your mapping logic here\n" +
                    "    function intFromBytes(arrayBuffer){\n" +
                    "       let byteBuf = Ditto.asByteBuffer(arrayBuffer);\n" +
                    "       return parseInt(byteBuf.toHex(), 16);\n" +
                    "    };\n" +
                    "    let namespace = \"org.eclipse.ditto\";\n" +
                    "    let id = \"jmh-test\";\n" +
                    "    let group = \"things\";\n" +
                    "    let channel = \"twin\";\n" +
                    "    let criterion = \"commands\";\n" +
                    "    let action = \"modify\";\n" +
                    "    let path = \"/attributes/foo\";\n" +
                    "    let dittoHeaders = {};\n" +
                    "    dittoHeaders[\"correlation-id\"] = headers[\"correlation-id\"];\n" +
                    "    let theBytes = intFromBytes(bytePayload);\n" +
                    "    let value = {\n" +
                    "       a: theBytes & 0b1111,\n" +
                    "       b: (theBytes >>> 4) & 0b1111,\n" +
                    "       c: 99\n" +
                    "    };\n" +
                    "    // ###\n" +
                    "\n" +
                    "    return Ditto.buildDittoProtocolMsg(\n" +
                    "        namespace,\n" +
                    "        id,\n" +
                    "        group,\n" +
                    "        channel,\n" +
                    "        criterion,\n" +
                    "        action,\n" +
                    "        path,\n" +
                    "        dittoHeaders,\n" +
                    "        value\n" +
                    "    );\n" +
                    "}";

    private final ExternalMessage externalMessage;

    public Test1DecodeBinaryPayloadToDitto() {
        final String correlationId = UUID.randomUUID().toString();
        final Map<String, String> headers = new HashMap<>();
        headers.put("correlation-id", correlationId);
        headers.put(ExternalMessage.CONTENT_TYPE_HEADER, CONTENT_TYPE);
        final BigInteger bigInteger = new BigInteger(MAPPING_BYTES, 16);
        System.out.println(bigInteger);
        final byte[] bytes = bigInteger.toByteArray();
        System.out.println("bytes length: " + bytes.length);
        externalMessage = ExternalMessageFactory.newExternalMessageBuilder(headers)
                .withBytes(bytes)
                .build();
    }

    @Override
    public MessageMapper getMessageMapper() {
        final MessageMapper javaScriptRhinoMapperPlain =
                JavaScriptMessageMapperFactory.createJavaScriptMessageMapperRhino();
        javaScriptRhinoMapperPlain.configure(MAPPING_CONFIG,
                JavaScriptMessageMapperFactory
                        .createJavaScriptMessageMapperConfigurationBuilder("binary", Collections.emptyMap())
<<<<<<< HEAD
                        .contentType(CONTENT_TYPE)
=======
>>>>>>> efe7be57
                        .incomingScript(MAPPING_INCOMING_PLAIN)
                        .loadBytebufferJS(true)
                        .build()
        );
        return javaScriptRhinoMapperPlain;
    }

    @Override
    public ExternalMessage getExternalMessage() {
        return externalMessage;
    }
}
<|MERGE_RESOLUTION|>--- conflicted
+++ resolved
@@ -98,10 +98,6 @@
         javaScriptRhinoMapperPlain.configure(MAPPING_CONFIG,
                 JavaScriptMessageMapperFactory
                         .createJavaScriptMessageMapperConfigurationBuilder("binary", Collections.emptyMap())
-<<<<<<< HEAD
-                        .contentType(CONTENT_TYPE)
-=======
->>>>>>> efe7be57
                         .incomingScript(MAPPING_INCOMING_PLAIN)
                         .loadBytebufferJS(true)
                         .build()
