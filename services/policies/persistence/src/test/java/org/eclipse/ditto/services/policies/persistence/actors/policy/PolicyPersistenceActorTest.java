--- conflicted
+++ resolved
@@ -24,13 +24,7 @@
 import static org.eclipse.ditto.services.policies.persistence.testhelper.ETagTestUtils.retrieveResourceResponse;
 import static org.eclipse.ditto.services.policies.persistence.testhelper.ETagTestUtils.retrieveSubjectResponse;
 
-<<<<<<< HEAD
-=======
-import java.util.concurrent.TimeUnit;
-import java.util.concurrent.atomic.AtomicInteger;
-
 import org.eclipse.ditto.model.base.entity.Revision;
->>>>>>> 7a639d8a
 import org.eclipse.ditto.model.base.headers.DittoHeaders;
 import org.eclipse.ditto.model.base.json.JsonSchemaVersion;
 import org.eclipse.ditto.model.policies.EffectedPermissions;
@@ -53,12 +47,9 @@
 import org.eclipse.ditto.services.models.policies.commands.sudo.SudoRetrievePolicyResponse;
 import org.eclipse.ditto.services.policies.persistence.TestConstants;
 import org.eclipse.ditto.services.policies.persistence.serializer.PolicyMongoSnapshotAdapter;
-<<<<<<< HEAD
+import org.eclipse.ditto.services.utils.persistence.SnapshotAdapter;
 import org.eclipse.ditto.signals.commands.cleanup.Cleanup;
 import org.eclipse.ditto.signals.commands.cleanup.CleanupResponse;
-=======
-import org.eclipse.ditto.services.utils.persistence.SnapshotAdapter;
->>>>>>> 7a639d8a
 import org.eclipse.ditto.signals.commands.policies.PolicyCommand;
 import org.eclipse.ditto.signals.commands.policies.PolicyCommandSizeValidator;
 import org.eclipse.ditto.signals.commands.policies.exceptions.PolicyEntryModificationInvalidException;
@@ -112,12 +103,6 @@
         setUpBase();
     }
 
-<<<<<<< HEAD
-    /**
-     *
-     */
-=======
->>>>>>> 7a639d8a
     @Test
     public void tryToRetrievePolicyWhichWasNotYetCreated() {
         final String policyId = "test.ns:23420815";
@@ -156,12 +141,6 @@
         }
     }
 
-<<<<<<< HEAD
-    /**
-     *
-     */
-=======
->>>>>>> 7a639d8a
     @Test
     public void createPolicy() {
         new TestKit(actorSystem) {
@@ -178,12 +157,6 @@
         };
     }
 
-<<<<<<< HEAD
-    /**
-     *
-     */
-=======
->>>>>>> 7a639d8a
     @Test
     public void modifyPolicy() {
         final Policy policy = createPolicyWithRandomId();
@@ -207,12 +180,6 @@
         };
     }
 
-<<<<<<< HEAD
-    /**
-     *
-     */
-=======
->>>>>>> 7a639d8a
     @Test
     public void retrievePolicy() {
         final Policy policy = createPolicyWithRandomId();
@@ -235,12 +202,6 @@
         };
     }
 
-<<<<<<< HEAD
-    /**
-     *
-     */
-=======
->>>>>>> 7a639d8a
     @Test
     public void sudoRetrievePolicy() {
         final Policy policy = createPolicyWithRandomId();
@@ -263,12 +224,6 @@
         };
     }
 
-<<<<<<< HEAD
-    /**
-     *
-     */
-=======
->>>>>>> 7a639d8a
     @Test
     public void deletePolicy() {
         new TestKit(actorSystem) {
@@ -289,12 +244,6 @@
         };
     }
 
-<<<<<<< HEAD
-    /**
-     *
-     */
-=======
->>>>>>> 7a639d8a
     @Test
     public void createPolicyEntry() {
         new TestKit(actorSystem) {
@@ -329,12 +278,6 @@
         };
     }
 
-<<<<<<< HEAD
-    /**
-     *
-     */
-=======
->>>>>>> 7a639d8a
     @Test
     public void modifyPolicyEntry() {
         new TestKit(actorSystem) {
@@ -370,12 +313,6 @@
         };
     }
 
-<<<<<<< HEAD
-    /**
-     *
-     */
-=======
->>>>>>> 7a639d8a
     @Test
     public void tryToModifyPolicyEntryWithInvalidPermissions() {
         new TestKit(actorSystem) {
@@ -451,12 +388,6 @@
         };
     }
 
-<<<<<<< HEAD
-    /**
-     *
-     */
-=======
->>>>>>> 7a639d8a
     @Test
     public void removePolicyEntry() {
         new TestKit(actorSystem) {
@@ -492,12 +423,6 @@
         };
     }
 
-<<<<<<< HEAD
-    /**
-     *
-     */
-=======
->>>>>>> 7a639d8a
     @Test
     public void tryToRemoveLastPolicyEntry() {
         new TestKit(actorSystem) {
@@ -524,12 +449,6 @@
         };
     }
 
-<<<<<<< HEAD
-    /**
-     *
-     */
-=======
->>>>>>> 7a639d8a
     @Test
     public void createResource() {
         new TestKit(actorSystem) {
@@ -567,12 +486,6 @@
         };
     }
 
-<<<<<<< HEAD
-    /**
-     *
-     */
-=======
->>>>>>> 7a639d8a
     @Test
     public void modifyResource() {
         new TestKit(actorSystem) {
@@ -609,12 +522,6 @@
         };
     }
 
-<<<<<<< HEAD
-    /**
-     *
-     */
-=======
->>>>>>> 7a639d8a
     @Test
     public void tryToModifyResource() {
         new TestKit(actorSystem) {
@@ -645,12 +552,6 @@
         };
     }
 
-<<<<<<< HEAD
-    /**
-     *
-     */
-=======
->>>>>>> 7a639d8a
     @Test
     public void removeResource() {
         new TestKit(actorSystem) {
@@ -690,12 +591,6 @@
         };
     }
 
-<<<<<<< HEAD
-    /**
-     *
-     */
-=======
->>>>>>> 7a639d8a
     @Test
     public void createSubject() {
         new TestKit(actorSystem) {
@@ -732,12 +627,6 @@
         };
     }
 
-<<<<<<< HEAD
-    /**
-     *
-     */
-=======
->>>>>>> 7a639d8a
     @Test
     public void modifySubject() {
         new TestKit(actorSystem) {
@@ -773,12 +662,6 @@
         };
     }
 
-<<<<<<< HEAD
-    /**
-     *
-     */
-=======
->>>>>>> 7a639d8a
     @Test
     public void removeSubject() {
         new TestKit(actorSystem) {
@@ -815,12 +698,6 @@
         };
     }
 
-<<<<<<< HEAD
-    /**
-     *
-     */
-=======
->>>>>>> 7a639d8a
     @Test
     public void recoverPolicyCreated() {
         new TestKit(actorSystem) {
@@ -847,12 +724,6 @@
         };
     }
 
-<<<<<<< HEAD
-    /**
-     *
-     */
-=======
->>>>>>> 7a639d8a
     @Test
     public void recoverPolicyDeleted() {
         new TestKit(actorSystem) {
@@ -884,12 +755,6 @@
         };
     }
 
-<<<<<<< HEAD
-    /**
-     *
-     */
-=======
->>>>>>> 7a639d8a
     @Test
     public void recoverPolicyEntryModified() {
         new TestKit(actorSystem) {
@@ -940,12 +805,6 @@
         };
     }
 
-<<<<<<< HEAD
-    /**
-     *
-     */
-=======
->>>>>>> 7a639d8a
     @Test
     public void recoverPolicyEntryDeleted() {
         new TestKit(actorSystem) {
@@ -979,12 +838,6 @@
         };
     }
 
-<<<<<<< HEAD
-    /**
-     *
-     */
-=======
->>>>>>> 7a639d8a
     @Test
     public void ensureSequenceNumberCorrectness() {
         new TestKit(actorSystem) {
@@ -1020,12 +873,6 @@
         };
     }
 
-<<<<<<< HEAD
-    /**
-     *
-     */
-=======
->>>>>>> 7a639d8a
     @Test
     public void ensureSequenceNumberCorrectnessAfterRecovery() {
         new TestKit(actorSystem) {
@@ -1078,7 +925,7 @@
                     .isEqualEqualToButModified(policy);
 
             final String entityId = PolicyPersistenceActor.PERSISTENCE_ID_PREFIX +
-                            policy.getId().orElseThrow(IllegalStateException::new);
+                    policy.getId().orElseThrow(IllegalStateException::new);
             policyPersistenceActor.tell(Cleanup.of(entityId, DittoHeaders.empty()), getRef());
             expectMsg(CleanupResponse.success(entityId, DittoHeaders.empty()));
         }};
