--- conflicted
+++ resolved
@@ -27,13 +27,10 @@
 import static org.mockito.Mockito.when;
 
 import java.time.temporal.ChronoUnit;
-<<<<<<< HEAD
 import java.util.ArrayList;
 import java.util.Collections;
 import java.util.List;
 import java.util.concurrent.TimeUnit;
-=======
->>>>>>> a0591bd4
 
 import org.eclipse.ditto.json.JsonObject;
 import org.eclipse.ditto.json.JsonPointer;
@@ -65,11 +62,8 @@
 import org.eclipse.ditto.signals.events.policies.PolicyDeleted;
 import org.eclipse.ditto.signals.events.policies.PolicyModified;
 import org.eclipse.ditto.signals.events.things.AttributeCreated;
-<<<<<<< HEAD
-=======
 import org.eclipse.ditto.signals.events.things.AttributeModified;
 import org.eclipse.ditto.signals.events.things.FeatureModified;
->>>>>>> a0591bd4
 import org.eclipse.ditto.signals.events.things.ThingCreated;
 import org.eclipse.ditto.signals.events.things.ThingEvent;
 import org.eclipse.ditto.signals.events.things.ThingModified;
@@ -173,33 +167,9 @@
 
         new TestKit(actorSystem) {
             {
-<<<<<<< HEAD
                 final TestProbe thingsShardProbe = TestProbe.apply(actorSystem);
                 final TestProbe policiesShardProbe = TestProbe.apply(actorSystem);
                 final ActorRef underTest = createThingUpdaterActor(thingsShardProbe, policiesShardProbe);
-=======
-                final ActorRef underTest = createInitializedThingUpdaterActor();
-
-                final ThingEvent thingCreated = ThingCreated.of(thingWithAcl, 1L, dittoHeaders);
-
-                //This processing will cause that the mocked mongoDB operation to last for 500 ms
-                underTest.tell(thingCreated, getRef());
-                waitUntil().insertOrUpdate(eq(thingWithAcl), eq(1L), eq(-1L));
-
-                final ThingEvent attributeCreated0 =
-                        AttributeCreated.of(THING_ID, newPointer("p0"), newValue(true), 2L, dittoHeaders);
-
-                final ThingEvent attributeCreated1 =
-                        AttributeCreated.of(THING_ID, newPointer("p1"), newValue(true), 3L, dittoHeaders);
-
-                final ThingEvent attributeCreated2 =
-                        AttributeCreated.of(THING_ID, newPointer("p2"), newValue(true), 4L, dittoHeaders);
-
-                final ThingEvent attributeCreated3 =
-                        AttributeCreated.of(THING_ID, newPointer("p3"), newValue(true), 5L, dittoHeaders);
-
-                underTest.tell(attributeCreated0, getRef());
->>>>>>> a0591bd4
 
                 waitUntil().insertOrUpdate(any(Thing.class), anyLong(), anyLong());
                 // now that ThingUpdater is in eventProcessing behavior we can try to insert unknown event
@@ -964,7 +934,6 @@
                 Source.single(new ThingMetadata(thingRevision, policyId, policyRevision)));
     }
 
-<<<<<<< HEAD
     private static ThingEvent<?> createInvalidThingEvent() {
         final ThingEvent<?> invalidThingEvent = mock(ThingEvent.class);
         when(invalidThingEvent.getRevision()).thenReturn(1L);
@@ -975,10 +944,8 @@
     }
 
     private static void expectShardedSudoRetrieveThing(final TestProbe thingsShardProbe, final String thingId) {
-=======
     private ShardedMessageEnvelope expectShardedSudoRetrieveThing(final TestProbe thingsShardProbe,
             final String thingId) {
->>>>>>> a0591bd4
         final ShardedMessageEnvelope envelope = thingsShardProbe.expectMsgClass(ShardedMessageEnvelope.class);
         assertThat(envelope.getType()).isEqualTo(SudoRetrieveThing.TYPE);
         assertThat(envelope.getId()).isEqualTo(thingId);
