--- conflicted
+++ resolved
@@ -29,13 +29,7 @@
     private static final String DITTO_PREFIX = "ditto.";
     private static final String SEARCH_PREFIX = DITTO_PREFIX + SEARCH_ROLE + ".";
     private static final String SEARCH_UPDATER_PREFIX = SEARCH_PREFIX + "updater.";
-<<<<<<< HEAD
-    private static final String CLUSTER_PREFIX = SEARCH_PREFIX + "cluster.";
-    private static final String CLUSTER_MAJORITY_CHECK_PREFIX = CLUSTER_PREFIX + "majority-check.";
-    private static final String METRICS_PREFIX = SEARCH_PREFIX + "metrics.";
-=======
-
->>>>>>> 3a0d55cb
+
     /**
      * Prefix for mongoDB config
      */
@@ -209,51 +203,6 @@
     public static final String POLICIES_SYNCER_ELEMENTS_STREAMED_PER_BATCH = SYNC_POLICIES_PREFIX +
             "elements-streamed-per-batch";
 
-<<<<<<< HEAD
-    private static final String HTTP_PREFIX = SEARCH_PREFIX + "http.";
-    /**
-     * Key of the hostname value of a HTTP service.
-     */
-    public static final String HTTP_HOSTNAME = HTTP_PREFIX + "hostname";
-    /**
-     * Key of the port number value of a HTTP service.
-     */
-    public static final String HTTP_PORT = HTTP_PREFIX + "port";
-    private static final String HEALTH_CHECK_PREFIX = SEARCH_PREFIX + "health-check.";
-    /**
-     * Whether the health check should be enabled (globally) or not.
-     */
-    public static final String HEALTH_CHECK_ENABLED = HEALTH_CHECK_PREFIX + ENABLED_SUFFIX;
-    /**
-     * The interval of the health check.
-     */
-    public static final String HEALTH_CHECK_INTERVAL = HEALTH_CHECK_PREFIX + "interval";
-    private static final String HEALTH_CHECK_PERSISTENCE_PREFIX = HEALTH_CHECK_PREFIX + "persistence.";
-    /**
-     * Whether the health check for persistence should be enabled or not.
-     */
-    public static final String HEALTH_CHECK_PERSISTENCE_ENABLED = HEALTH_CHECK_PERSISTENCE_PREFIX + ENABLED_SUFFIX;
-    /**
-     * The timeout of the health check for persistence. If the persistence takes longer than that to respond, it is
-     * considered "DOWN".
-     */
-    public static final String HEALTH_CHECK_PERSISTENCE_TIMEOUT = HEALTH_CHECK_PERSISTENCE_PREFIX + "timeout";
-    /**
-     * Whether gathering system metrics is enabled.
-     */
-    public static final String SYSTEM_METRICS_ENABLED = METRICS_PREFIX + "systemMetrics." + ENABLED_SUFFIX;
-    /**
-     * Whether reporting metrics to prometheus is enabled.
-     */
-    public static final String PROMETHEUS_ENABLED = METRICS_PREFIX + "prometheus." + ENABLED_SUFFIX;
-    /**
-     * Whether reporting traces to jaeger is enabled.
-     */
-    public static final String JAEGER_ENABLED = METRICS_PREFIX + "jaeger." + ENABLED_SUFFIX;
-
-
-=======
->>>>>>> 3a0d55cb
     /*
      * This class is not designed for instantiation.
      */
