/*
 * Copyright (c) 2017 Bosch Software Innovations GmbH.
 *
 * All rights reserved. This program and the accompanying materials
 * are made available under the terms of the Eclipse Public License v2.0
 * which accompanies this distribution, and is available at
 * https://www.eclipse.org/org/documents/epl-2.0/index.php
 *
 * Contributors:
 *    Bosch Software Innovations GmbH - initial contribution
 */
package org.eclipse.ditto.services.thingsearch.persistence.write.impl;

import static org.assertj.core.api.Assertions.assertThat;
import static org.mockito.ArgumentMatchers.any;
import static org.mockito.ArgumentMatchers.anyString;
import static org.mockito.Mockito.when;

import java.util.Arrays;
import java.util.Collections;
import java.util.List;

import org.eclipse.ditto.model.base.headers.DittoHeaders;
import org.eclipse.ditto.model.base.json.JsonSchemaVersion;
import org.eclipse.ditto.model.policies.ResourceKey;
<<<<<<< HEAD
import org.eclipse.ditto.model.policiesenforcers.EffectedSubjectIds;
import org.eclipse.ditto.model.policiesenforcers.ImmutableEffectedSubjectIds;
import org.eclipse.ditto.model.policiesenforcers.PolicyEnforcer;
import org.eclipse.ditto.services.thingsearch.persistence.TestConstants;
=======
import org.eclipse.ditto.model.enforcers.EffectedSubjectIds;
import org.eclipse.ditto.model.enforcers.ImmutableEffectedSubjectIds;
import org.eclipse.ditto.model.enforcers.Enforcer;
>>>>>>> 7d5e12be
import org.eclipse.ditto.services.thingsearch.persistence.write.IndexLengthRestrictionEnforcer;
import org.eclipse.ditto.signals.events.things.ThingEvent;
import org.junit.Before;
import org.junit.runner.RunWith;
import org.junit.runners.Parameterized;
import org.mockito.Mockito;

import akka.event.LoggingAdapter;

@RunWith(Parameterized.class)
public abstract class AbstractMongoEventToPersistenceStrategyTest {

    @Parameterized.Parameter
    public JsonSchemaVersion version;

    Enforcer policyEnforcer;

    IndexLengthRestrictionEnforcer indexLengthRestrictionEnforcer;

    @Parameterized.Parameters(name = "v{0}")
    public static List<JsonSchemaVersion> versions() {
        return Arrays.asList(JsonSchemaVersion.values());
    }

    @Before
    public void setUpMocks() {
<<<<<<< HEAD
        policyEnforcer = Mockito.mock(PolicyEnforcer.class);
        indexLengthRestrictionEnforcer =
                IndexLengthRestrictionEnforcer.newInstance(Mockito.mock(LoggingAdapter.class),
                        TestConstants.Thing.THING_ID);
=======
        policyEnforcer = Mockito.mock(Enforcer.class);
        indexLengthRestrictionEnforcer = IndexLengthRestrictionEnforcer.newInstance(Mockito.mock(LoggingAdapter.class));
>>>>>>> 7d5e12be

        final EffectedSubjectIds effectedSubjectIds = ImmutableEffectedSubjectIds.of(Collections.emptyList(),
                Collections.emptyList());
        when(policyEnforcer.getSubjectIdsWithPermission(any(ResourceKey.class), anyString(), any()))
                .thenReturn(effectedSubjectIds);
    }


    // TODO: check the actual policy-updates, *not* the expected count only
    void verifyPolicyUpdatesForSchemaVersion(final List<PolicyUpdate> updates, final int expectedForV2) {
        if (isV1()) {
            assertThat(updates).isEmpty();
        } else {
            assertThat(updates).hasSize(expectedForV2);
        }
    }

    private boolean isV1() {
        return version.equals(JsonSchemaVersion.V_1);
    }

    <T extends ThingEvent> T setVersion(final T thingEvent) {
        final DittoHeaders versionedHeader =
                thingEvent.getDittoHeaders().toBuilder().schemaVersion(version).build();
        @SuppressWarnings("unchecked")
        final T versionedEvent = (T) thingEvent.setDittoHeaders(versionedHeader);
        return versionedEvent;
    }

}<|MERGE_RESOLUTION|>--- conflicted
+++ resolved
@@ -23,16 +23,10 @@
 import org.eclipse.ditto.model.base.headers.DittoHeaders;
 import org.eclipse.ditto.model.base.json.JsonSchemaVersion;
 import org.eclipse.ditto.model.policies.ResourceKey;
-<<<<<<< HEAD
-import org.eclipse.ditto.model.policiesenforcers.EffectedSubjectIds;
-import org.eclipse.ditto.model.policiesenforcers.ImmutableEffectedSubjectIds;
-import org.eclipse.ditto.model.policiesenforcers.PolicyEnforcer;
-import org.eclipse.ditto.services.thingsearch.persistence.TestConstants;
-=======
 import org.eclipse.ditto.model.enforcers.EffectedSubjectIds;
 import org.eclipse.ditto.model.enforcers.ImmutableEffectedSubjectIds;
 import org.eclipse.ditto.model.enforcers.Enforcer;
->>>>>>> 7d5e12be
+import org.eclipse.ditto.services.thingsearch.persistence.TestConstants;
 import org.eclipse.ditto.services.thingsearch.persistence.write.IndexLengthRestrictionEnforcer;
 import org.eclipse.ditto.signals.events.things.ThingEvent;
 import org.junit.Before;
@@ -59,15 +53,10 @@
 
     @Before
     public void setUpMocks() {
-<<<<<<< HEAD
-        policyEnforcer = Mockito.mock(PolicyEnforcer.class);
+        policyEnforcer = Mockito.mock(Enforcer.class);
         indexLengthRestrictionEnforcer =
                 IndexLengthRestrictionEnforcer.newInstance(Mockito.mock(LoggingAdapter.class),
                         TestConstants.Thing.THING_ID);
-=======
-        policyEnforcer = Mockito.mock(Enforcer.class);
-        indexLengthRestrictionEnforcer = IndexLengthRestrictionEnforcer.newInstance(Mockito.mock(LoggingAdapter.class));
->>>>>>> 7d5e12be
 
         final EffectedSubjectIds effectedSubjectIds = ImmutableEffectedSubjectIds.of(Collections.emptyList(),
                 Collections.emptyList());
