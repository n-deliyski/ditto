/*
 * Copyright (c) 2019 Contributors to the Eclipse Foundation
 *
 * See the NOTICE file(s) distributed with this work for additional
 * information regarding copyright ownership.
 *
 * This program and the accompanying materials are made available under the
 * terms of the Eclipse Public License 2.0 which is available at
 * http://www.eclipse.org/legal/epl-2.0
 *
 * SPDX-License-Identifier: EPL-2.0
 */
package org.eclipse.ditto.services.gateway.util.config.endpoints;

import java.text.MessageFormat;
import java.time.Duration;
<<<<<<< HEAD
=======
import java.util.Collections;
import java.util.EnumSet;
import java.util.LinkedHashSet;
import java.util.List;
>>>>>>> 9cd5e756
import java.util.Objects;
import java.util.Optional;
import java.util.Set;
import java.util.regex.Pattern;
import java.util.regex.PatternSyntaxException;

import javax.annotation.Nullable;
import javax.annotation.concurrent.Immutable;

import org.eclipse.ditto.model.base.headers.DittoHeaderDefinition;
import org.eclipse.ditto.model.base.headers.HeaderDefinition;
import org.eclipse.ditto.model.base.json.JsonSchemaVersion;
import org.eclipse.ditto.services.base.config.http.DefaultHttpConfig;
import org.eclipse.ditto.services.utils.config.ConfigWithFallback;
import org.eclipse.ditto.services.utils.config.DittoConfigError;
import org.eclipse.ditto.services.utils.config.ScopedConfig;

import com.typesafe.config.Config;

/**
 * This class implements the HTTP config that is specific for the Ditto Gateway service.
 */
@Immutable
public final class GatewayHttpConfig implements HttpConfig {

    private final String hostname;
    private final int port;
    private final Set<JsonSchemaVersion> schemaVersions;
    private final boolean forceHttps;
    private final boolean redirectToHttps;
    private final Pattern redirectToHttpsBlacklistPattern;
    private final boolean enableCors;
    private final Duration requestTimeout;
    private final String actorPropsFactoryFullQualifiedClassname;
<<<<<<< HEAD
    private final Set<String> additionalAcceptedMediaTypes;
=======
    private final Set<HeaderDefinition> queryParamsAsHeaders;
>>>>>>> 9cd5e756

    private GatewayHttpConfig(final DefaultHttpConfig basicHttpConfig, final ScopedConfig scopedConfig) {
        hostname = basicHttpConfig.getHostname();
        port = basicHttpConfig.getPort();
<<<<<<< HEAD
        schemaVersions = Set.copyOf(scopedConfig.getIntList(GatewayHttpConfigValue.SCHEMA_VERSIONS.getConfigPath()));
=======
        schemaVersions = Collections.unmodifiableSet(getJsonSchemaVersions(scopedConfig));
>>>>>>> 9cd5e756
        forceHttps = scopedConfig.getBoolean(GatewayHttpConfigValue.FORCE_HTTPS.getConfigPath());
        redirectToHttps = scopedConfig.getBoolean(GatewayHttpConfigValue.REDIRECT_TO_HTTPS.getConfigPath());
        redirectToHttpsBlacklistPattern = tryToCreateBlacklistPattern(scopedConfig);
        enableCors = scopedConfig.getBoolean(GatewayHttpConfigValue.ENABLE_CORS.getConfigPath());
        requestTimeout = scopedConfig.getDuration(GatewayHttpConfigValue.REQUEST_TIMEOUT.getConfigPath());
        actorPropsFactoryFullQualifiedClassname = scopedConfig.getString(
                GatewayHttpConfigValue.ACTOR_PROPS_FACTORY.getConfigPath());
<<<<<<< HEAD
        this.additionalAcceptedMediaTypes =
                Set.of(scopedConfig.getString(GatewayHttpConfigValue.ADDITIONAL_ACCEPTED_MEDIA_TYPES.getConfigPath())
                        .split(","));
=======
        queryParamsAsHeaders = Collections.unmodifiableSet(getQueryParameterNamesAsHeaderDefinitions(scopedConfig));
>>>>>>> 9cd5e756
    }

    private static Set<JsonSchemaVersion> getJsonSchemaVersions(final Config httpScopedConfig) {
        final List<Integer> schemaVersionNumbers =
                httpScopedConfig.getIntList(GatewayHttpConfigValue.SCHEMA_VERSIONS.getConfigPath());

        final Set<JsonSchemaVersion> result = EnumSet.noneOf(JsonSchemaVersion.class);
        schemaVersionNumbers.forEach(schemaVersionNumber -> {
            final JsonSchemaVersion jsonSchemaVersion = JsonSchemaVersion.forInt(schemaVersionNumber)
                    .orElseThrow(() -> {
                        final String msgPattern = "Schema version <{0}> is not supported!";
                        return new DittoConfigError(MessageFormat.format(msgPattern, schemaVersionNumber));
                    });
            result.add(jsonSchemaVersion);
        });
        return result;
    }

    private static Pattern tryToCreateBlacklistPattern(final Config httpScopedConfig) {
        try {
            return createBlacklistPattern(httpScopedConfig);
        } catch (final PatternSyntaxException e) {
            throw new DittoConfigError(MessageFormat.format("Failed to get <{0}> as Pattern!",
                    GatewayHttpConfigValue.REDIRECT_TO_HTTPS_BLACKLIST_PATTERN.getConfigPath()), e);
        }
    }

    private static Pattern createBlacklistPattern(final Config httpScopedConfig) {
        return Pattern.compile(
                httpScopedConfig.getString(GatewayHttpConfigValue.REDIRECT_TO_HTTPS_BLACKLIST_PATTERN.getConfigPath()));
    }

    private static Set<HeaderDefinition> getQueryParameterNamesAsHeaderDefinitions(final Config scopedConfig) {
        final List<String> queryParamNames =
                scopedConfig.getStringList(GatewayHttpConfigValue.QUERY_PARAMS_AS_HEADERS.getConfigPath());

        final Set<HeaderDefinition> result = new LinkedHashSet<>(queryParamNames.size() << 1);
        final Set<String> unknownHeaderKeys = new LinkedHashSet<>(3);
        for (final String queryParamName : queryParamNames) {
            final Optional<HeaderDefinition> headerDefinitionOptional = DittoHeaderDefinition.forKey(queryParamName);
            if (headerDefinitionOptional.isPresent()) {
                result.add(headerDefinitionOptional.get());
            } else {
                unknownHeaderKeys.add(queryParamName);
            }
        }
        throwConfigErrorIfHeaderKeysUnknown(unknownHeaderKeys);
        return result;
    }

    private static void throwConfigErrorIfHeaderKeysUnknown(final Set<String> unknownHeaderKeys) {
        final int unknownHeaderKeysSize = unknownHeaderKeys.size();
        if (0 < unknownHeaderKeysSize) {
            final String msgPattern;
            if (1 == unknownHeaderKeysSize) {
                msgPattern = "The query parameter name <{0}> does not denote a known header key!";
            } else {
                msgPattern = "The query parameter names <{0}> do not denote known header keys!";
            }
            throw new DittoConfigError(MessageFormat.format(msgPattern, unknownHeaderKeys));
        }
    }

    /**
     * Returns an instance of {@code GatewayHttpConfig} based on the settings of the specified Config.
     *
     * @param config is supposed to provide the HTTP settings of the Gateway service.
     * @return the instance.
     * @throws org.eclipse.ditto.services.utils.config.DittoConfigError if {@code config} is invalid.
     */
    public static GatewayHttpConfig of(final Config config) {
        final DefaultHttpConfig basicHttpConfig = DefaultHttpConfig.of(config);

        return new GatewayHttpConfig(basicHttpConfig,
                ConfigWithFallback.newInstance(config, basicHttpConfig.getConfigPath(),
                        GatewayHttpConfigValue.values()));
    }

    @Override
    public String getHostname() {
        return hostname;
    }

    @Override
    public int getPort() {
        return port;
    }

    @Override
    public Set<JsonSchemaVersion> getSupportedSchemaVersions() {
        return schemaVersions;
    }

    @Override
    public boolean isForceHttps() {
        return forceHttps;
    }

    @Override
    public boolean isRedirectToHttps() {
        return redirectToHttps;
    }

    @Override
    public Pattern getRedirectToHttpsBlacklistPattern() {
        return redirectToHttpsBlacklistPattern;
    }

    @Override
    public boolean isEnableCors() {
        return enableCors;
    }

    @Override
    public Duration getRequestTimeout() {
        return requestTimeout;
    }

    @Override
    public String getActorPropsFactoryFullQualifiedClassname() {
        return actorPropsFactoryFullQualifiedClassname;
    }

    @Override
<<<<<<< HEAD
    public Set<String> getAdditionalAcceptedMediaTypes() {
        return additionalAcceptedMediaTypes;
    }


=======
    public Set<HeaderDefinition> getQueryParametersAsHeaders() {
        return queryParamsAsHeaders;
    }

>>>>>>> 9cd5e756
    @SuppressWarnings("OverlyComplexMethod")
    @Override
    public boolean equals(@Nullable final Object o) {
        if (this == o) {
            return true;
        }
        if (o == null || getClass() != o.getClass()) {
            return false;
        }
        final GatewayHttpConfig that = (GatewayHttpConfig) o;
        return port == that.port &&
                forceHttps == that.forceHttps &&
                redirectToHttps == that.redirectToHttps &&
                enableCors == that.enableCors &&
                hostname.equals(that.hostname) &&
                schemaVersions.equals(that.schemaVersions) &&
                redirectToHttpsBlacklistPattern.equals(that.redirectToHttpsBlacklistPattern) &&
                requestTimeout.equals(that.requestTimeout) &&
                actorPropsFactoryFullQualifiedClassname.equals(that.actorPropsFactoryFullQualifiedClassname) &&
<<<<<<< HEAD
                additionalAcceptedMediaTypes.equals(that.additionalAcceptedMediaTypes);
=======
                queryParamsAsHeaders.equals(that.queryParamsAsHeaders);
>>>>>>> 9cd5e756
    }

    @Override
    public int hashCode() {
        return Objects.hash(hostname, port, schemaVersions, forceHttps, redirectToHttps,
                redirectToHttpsBlacklistPattern, enableCors, requestTimeout, actorPropsFactoryFullQualifiedClassname,
<<<<<<< HEAD
                additionalAcceptedMediaTypes);
=======
                queryParamsAsHeaders);
>>>>>>> 9cd5e756
    }

    @Override
    public String toString() {
        return getClass().getSimpleName() + " [" +
                "hostname=" + hostname +
                ", port=" + port +
                ", schemaVersions=" + schemaVersions +
                ", forceHttps=" + forceHttps +
                ", redirectToHttps=" + redirectToHttps +
                ", redirectToHttpsBlacklistPattern=" + redirectToHttpsBlacklistPattern +
                ", enableCors=" + enableCors +
                ", requestTimeout=" + requestTimeout +
                ", actorPropsFactoryFullQualifiedClassname=" + actorPropsFactoryFullQualifiedClassname +
<<<<<<< HEAD
                ", additionalAcceptedMediaTypes=" + additionalAcceptedMediaTypes +
=======
                ", queryParamsAsHeaders=" + queryParamsAsHeaders +
>>>>>>> 9cd5e756
                "]";
    }

}<|MERGE_RESOLUTION|>--- conflicted
+++ resolved
@@ -14,13 +14,10 @@
 
 import java.text.MessageFormat;
 import java.time.Duration;
-<<<<<<< HEAD
-=======
 import java.util.Collections;
 import java.util.EnumSet;
 import java.util.LinkedHashSet;
 import java.util.List;
->>>>>>> 9cd5e756
 import java.util.Objects;
 import java.util.Optional;
 import java.util.Set;
@@ -55,20 +52,13 @@
     private final boolean enableCors;
     private final Duration requestTimeout;
     private final String actorPropsFactoryFullQualifiedClassname;
-<<<<<<< HEAD
     private final Set<String> additionalAcceptedMediaTypes;
-=======
     private final Set<HeaderDefinition> queryParamsAsHeaders;
->>>>>>> 9cd5e756
 
     private GatewayHttpConfig(final DefaultHttpConfig basicHttpConfig, final ScopedConfig scopedConfig) {
         hostname = basicHttpConfig.getHostname();
         port = basicHttpConfig.getPort();
-<<<<<<< HEAD
-        schemaVersions = Set.copyOf(scopedConfig.getIntList(GatewayHttpConfigValue.SCHEMA_VERSIONS.getConfigPath()));
-=======
         schemaVersions = Collections.unmodifiableSet(getJsonSchemaVersions(scopedConfig));
->>>>>>> 9cd5e756
         forceHttps = scopedConfig.getBoolean(GatewayHttpConfigValue.FORCE_HTTPS.getConfigPath());
         redirectToHttps = scopedConfig.getBoolean(GatewayHttpConfigValue.REDIRECT_TO_HTTPS.getConfigPath());
         redirectToHttpsBlacklistPattern = tryToCreateBlacklistPattern(scopedConfig);
@@ -76,13 +66,10 @@
         requestTimeout = scopedConfig.getDuration(GatewayHttpConfigValue.REQUEST_TIMEOUT.getConfigPath());
         actorPropsFactoryFullQualifiedClassname = scopedConfig.getString(
                 GatewayHttpConfigValue.ACTOR_PROPS_FACTORY.getConfigPath());
-<<<<<<< HEAD
-        this.additionalAcceptedMediaTypes =
+        queryParamsAsHeaders = Collections.unmodifiableSet(getQueryParameterNamesAsHeaderDefinitions(scopedConfig));
+        additionalAcceptedMediaTypes =
                 Set.of(scopedConfig.getString(GatewayHttpConfigValue.ADDITIONAL_ACCEPTED_MEDIA_TYPES.getConfigPath())
                         .split(","));
-=======
-        queryParamsAsHeaders = Collections.unmodifiableSet(getQueryParameterNamesAsHeaderDefinitions(scopedConfig));
->>>>>>> 9cd5e756
     }
 
     private static Set<JsonSchemaVersion> getJsonSchemaVersions(final Config httpScopedConfig) {
@@ -207,18 +194,16 @@
     }
 
     @Override
-<<<<<<< HEAD
+    public Set<HeaderDefinition> getQueryParametersAsHeaders() {
+        return queryParamsAsHeaders;
+    }
+
+    @Override
     public Set<String> getAdditionalAcceptedMediaTypes() {
         return additionalAcceptedMediaTypes;
     }
 
 
-=======
-    public Set<HeaderDefinition> getQueryParametersAsHeaders() {
-        return queryParamsAsHeaders;
-    }
-
->>>>>>> 9cd5e756
     @SuppressWarnings("OverlyComplexMethod")
     @Override
     public boolean equals(@Nullable final Object o) {
@@ -238,22 +223,15 @@
                 redirectToHttpsBlacklistPattern.equals(that.redirectToHttpsBlacklistPattern) &&
                 requestTimeout.equals(that.requestTimeout) &&
                 actorPropsFactoryFullQualifiedClassname.equals(that.actorPropsFactoryFullQualifiedClassname) &&
-<<<<<<< HEAD
+                queryParamsAsHeaders.equals(that.queryParamsAsHeaders) &&
                 additionalAcceptedMediaTypes.equals(that.additionalAcceptedMediaTypes);
-=======
-                queryParamsAsHeaders.equals(that.queryParamsAsHeaders);
->>>>>>> 9cd5e756
     }
 
     @Override
     public int hashCode() {
         return Objects.hash(hostname, port, schemaVersions, forceHttps, redirectToHttps,
                 redirectToHttpsBlacklistPattern, enableCors, requestTimeout, actorPropsFactoryFullQualifiedClassname,
-<<<<<<< HEAD
-                additionalAcceptedMediaTypes);
-=======
-                queryParamsAsHeaders);
->>>>>>> 9cd5e756
+                queryParamsAsHeaders, additionalAcceptedMediaTypes);
     }
 
     @Override
@@ -268,11 +246,8 @@
                 ", enableCors=" + enableCors +
                 ", requestTimeout=" + requestTimeout +
                 ", actorPropsFactoryFullQualifiedClassname=" + actorPropsFactoryFullQualifiedClassname +
-<<<<<<< HEAD
+                ", queryParamsAsHeaders=" + queryParamsAsHeaders +
                 ", additionalAcceptedMediaTypes=" + additionalAcceptedMediaTypes +
-=======
-                ", queryParamsAsHeaders=" + queryParamsAsHeaders +
->>>>>>> 9cd5e756
                 "]";
     }
 
