--- conflicted
+++ resolved
@@ -25,10 +25,7 @@
 import static org.eclipse.ditto.services.gateway.endpoints.routes.websocket.ProtocolMessages.STOP_SEND_LIVE_EVENTS;
 import static org.eclipse.ditto.services.gateway.endpoints.routes.websocket.ProtocolMessages.STOP_SEND_MESSAGES;
 
-<<<<<<< HEAD
-=======
 import java.time.Duration;
->>>>>>> d8ec7219
 import java.util.Optional;
 import java.util.UUID;
 import java.util.concurrent.CompletionStage;
@@ -94,11 +91,8 @@
 import akka.http.javadsl.model.ws.UpgradeToWebSocket;
 import akka.http.javadsl.server.Route;
 import akka.japi.function.Function;
-<<<<<<< HEAD
+import akka.pattern.Patterns;
 import akka.japi.pf.PFBuilder;
-=======
-import akka.pattern.Patterns;
->>>>>>> d8ec7219
 import akka.stream.Attributes;
 import akka.stream.FanOutShape2;
 import akka.stream.FlowShape;
@@ -488,43 +482,6 @@
         return jsonifiable;
     }
 
-<<<<<<< HEAD
-    private static Flow<String, DittoRuntimeException, NotUsed> buildSignalErrorFlow(
-            final Sink<Signal, ActorRef> commandSubscriber,
-            final Integer version,
-            final String connectionCorrelationId,
-            final AuthorizationContext connectionAuthContext,
-            final DittoHeaders additionalHeaders,
-            final ProtocolAdapter adapter) {
-
-        final Flow<String, Object, NotUsed> resultOrErrorFlow =
-                Flow.fromFunction(cmdString -> {
-                    try {
-                        return buildSignal(cmdString, version, connectionCorrelationId, connectionAuthContext,
-                                additionalHeaders, adapter);
-                    } catch (final Exception e) {
-                        // This is a client error usually; log at level INFO without stack trace.
-                        LOGGER.info("Error building signal from <{}>: <{}:{}>", cmdString,
-                                e.getClass().getCanonicalName(), e.getMessage());
-                        return e;
-                    }
-                });
-
-        final Graph<UniformFanOutShape<Object, Object>, NotUsed> signalFilterGraph =
-                Partition.create(2, message -> message instanceof Signal ? 0 : 1);
-
-        final Flow<Object, DittoRuntimeException, NotUsed> castErrorFlow =
-                Flow.fromFunction(x -> x instanceof DittoRuntimeException
-                        ? (DittoRuntimeException) x
-                        : x instanceof Throwable
-                        ? GatewayInternalErrorException.newBuilder().cause((Throwable) x).build()
-                        : GatewayInternalErrorException.newBuilder().build());
-
-        final Sink<Object, NotUsed> signalSinkGraph =
-                Flow.fromFunction(Signal.class::cast).toMat(commandSubscriber, Keep.none());
-
-        return connectSignalErrorFlow(resultOrErrorFlow, signalFilterGraph, signalSinkGraph, castErrorFlow);
-=======
     private static <T> Graph<FanOutShape2<Either<T, Signal>, Either<T, Signal>, DittoRuntimeException>, NotUsed>
     getRateLimiter(final WebsocketConfig websocketConfig) {
         final Duration rateLimitInterval = websocketConfig.getThrottlingConfig().getInterval();
@@ -539,7 +496,6 @@
             }
             return builder.build();
         });
->>>>>>> d8ec7219
     }
 
     private static <T> Flow<T, T, NotUsed> throttle(final WebsocketConfig websocketConfig) {
