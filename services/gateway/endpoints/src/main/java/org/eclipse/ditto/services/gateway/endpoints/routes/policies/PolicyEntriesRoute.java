/*
 * Copyright (c) 2017 Contributors to the Eclipse Foundation
 *
 * See the NOTICE file(s) distributed with this work for additional
 * information regarding copyright ownership.
 *
 * This program and the accompanying materials are made available under the
 * terms of the Eclipse Public License 2.0 which is available at
 * http://www.eclipse.org/legal/epl-2.0
 *
 * SPDX-License-Identifier: EPL-2.0
 */
package org.eclipse.ditto.services.gateway.endpoints.routes.policies;

import static org.eclipse.ditto.model.base.exceptions.DittoJsonException.wrapJsonRuntimeException;
import static org.eclipse.ditto.services.gateway.endpoints.directives.CustomPathMatchers.mergeDoubleSlashes;

import org.eclipse.ditto.json.JsonFactory;
import org.eclipse.ditto.json.JsonObject;
import org.eclipse.ditto.model.base.headers.DittoHeaders;
import org.eclipse.ditto.model.policies.Label;
import org.eclipse.ditto.model.policies.PoliciesModelFactory;
import org.eclipse.ditto.model.policies.PolicyEntry;
import org.eclipse.ditto.model.policies.PolicyId;
import org.eclipse.ditto.model.policies.Resource;
import org.eclipse.ditto.model.policies.ResourceKey;
import org.eclipse.ditto.model.policies.Resources;
import org.eclipse.ditto.model.policies.Subject;
import org.eclipse.ditto.model.policies.SubjectId;
import org.eclipse.ditto.model.policies.SubjectType;
import org.eclipse.ditto.model.policies.Subjects;
import org.eclipse.ditto.protocoladapter.HeaderTranslator;
import org.eclipse.ditto.services.gateway.endpoints.config.HttpConfig;
import org.eclipse.ditto.services.gateway.endpoints.routes.AbstractRoute;
import org.eclipse.ditto.signals.commands.policies.modify.DeletePolicyEntry;
import org.eclipse.ditto.signals.commands.policies.modify.DeleteResource;
import org.eclipse.ditto.signals.commands.policies.modify.DeleteSubject;
import org.eclipse.ditto.signals.commands.policies.modify.ModifyPolicyEntries;
import org.eclipse.ditto.signals.commands.policies.modify.ModifyPolicyEntry;
import org.eclipse.ditto.signals.commands.policies.modify.ModifyResource;
import org.eclipse.ditto.signals.commands.policies.modify.ModifyResources;
import org.eclipse.ditto.signals.commands.policies.modify.ModifySubject;
import org.eclipse.ditto.signals.commands.policies.modify.ModifySubjects;
import org.eclipse.ditto.signals.commands.policies.query.RetrievePolicyEntries;
import org.eclipse.ditto.signals.commands.policies.query.RetrievePolicyEntry;
import org.eclipse.ditto.signals.commands.policies.query.RetrieveResource;
import org.eclipse.ditto.signals.commands.policies.query.RetrieveResources;
import org.eclipse.ditto.signals.commands.policies.query.RetrieveSubject;
import org.eclipse.ditto.signals.commands.policies.query.RetrieveSubjects;

import akka.actor.ActorRef;
import akka.actor.ActorSystem;
import akka.http.javadsl.server.PathMatchers;
import akka.http.javadsl.server.RequestContext;
import akka.http.javadsl.server.Route;

/**
 * Builder for creating Akka HTTP routes for Policy {@code /entries}.
 */
final class PolicyEntriesRoute extends AbstractRoute {

    private static final String PATH_SUFFIX_SUBJECTS = "subjects";
    private static final String PATH_SUFFIX_RESOURCES = "resources";

    /**
     * Constructs the {@code /entries} route builder.
     *
     * @param proxyActor an actor selection of the command delegating actor.
     * @param actorSystem the ActorSystem to use.
     * @param httpConfig the configuration settings of the Gateway service's HTTP endpoint.
     * @param headerTranslator translates headers from external sources or to external sources.
     * @throws NullPointerException if any argument is {@code null}.
     */
    PolicyEntriesRoute(final ActorRef proxyActor,
            final ActorSystem actorSystem,
            final HttpConfig httpConfig,
            final HeaderTranslator headerTranslator) {

        super(proxyActor, actorSystem, httpConfig, headerTranslator);
    }

    /**
     * Builds the {@code /entries} route.
     *
     * @return the {@code /entries} route.
     */
<<<<<<< HEAD
    Route buildPolicyEntriesRoute(final RequestContext ctx, final DittoHeaders dittoHeaders, final String policyId) {
        return concat(
=======
    Route buildPolicyEntriesRoute(final RequestContext ctx, final DittoHeaders dittoHeaders, final PolicyId policyId) {
        return Directives.route(
>>>>>>> a00bf5ad
                thingsEntryPolicyEntries(ctx, dittoHeaders, policyId),
                thingsEntryPolicyEntry(ctx, dittoHeaders, policyId),
                thingsEntryPolicyEntrySubjects(ctx, dittoHeaders, policyId),
                thingsEntryPolicyEntrySubjectsEntry(ctx, dittoHeaders, policyId),
                thingsEntryPolicyEntryResources(ctx, dittoHeaders, policyId),
                thingsEntryPolicyEntryResourcesEntry(ctx, dittoHeaders, policyId)
        );
    }

    /*
     * Describes {@code /entries} route.
     *
     * @return {@code /entries} route.
     */
    private Route thingsEntryPolicyEntries(final RequestContext ctx, final DittoHeaders dittoHeaders,
            final PolicyId policyId) {

        return pathEndOrSingleSlash(() ->
                concat(
                        get(() -> // GET /entries
                                handlePerRequest(ctx,
                                        RetrievePolicyEntries.of(policyId, dittoHeaders))
                        ),
                        put(() -> // PUT /entries
                                extractDataBytes(payloadSource ->
                                        handlePerRequest(ctx, dittoHeaders, payloadSource,
                                                policyEntriesJson ->
                                                        ModifyPolicyEntries.of(policyId,
                                                                PoliciesModelFactory.newPolicyEntries(
                                                                        policyEntriesJson),
                                                                dittoHeaders))
                                )
                        )
                )
        );
    }

    /*
     * Describes {@code /entries/<label>} route.
     *
     * @return {@code /entries/<label>} route.
     */
    private Route thingsEntryPolicyEntry(final RequestContext ctx, final DittoHeaders dittoHeaders,
            final PolicyId policyId) {

        return rawPathPrefix(mergeDoubleSlashes().concat(PathMatchers.segment()), label ->
                pathEndOrSingleSlash(() ->
                        concat(
                                get(() -> // GET /entries/<label>
                                        handlePerRequest(ctx,
                                                RetrievePolicyEntry.of(policyId,
                                                        Label.of(label),
                                                        dittoHeaders))
                                ),
                                put(() -> // PUT /entries/<label>
                                        extractDataBytes(payloadSource ->
                                                handlePerRequest(ctx, dittoHeaders, payloadSource,
                                                        policyEntryJson -> ModifyPolicyEntry
                                                                .of(policyId,
                                                                        createPolicyEntryForPut(policyEntryJson,
                                                                                label), dittoHeaders))
                                        )
                                ),
                                delete(() -> // DELETE /entries/<label>
                                        handlePerRequest(ctx,
                                                DeletePolicyEntry.of(policyId, Label.of(label),
                                                        dittoHeaders)))
                        )
                )
        );
    }

    private static PolicyEntry createPolicyEntryForPut(final String jsonString, final CharSequence labelString) {
        final JsonObject jsonObject = wrapJsonRuntimeException(() -> JsonFactory.newObject(jsonString));
        final Subjects subjects =
                PoliciesModelFactory.newSubjects(jsonObject.getValueOrThrow(PolicyEntry.JsonFields.SUBJECTS));
        final Resources resources =
                PoliciesModelFactory.newResources(jsonObject.getValueOrThrow(PolicyEntry.JsonFields.RESOURCES));

        return PoliciesModelFactory.newPolicyEntry(Label.of(labelString), subjects, resources);
    }

    /*
     * Describes {@code /entries/<label>/subjects} route.
     *
     * @return {@code /entries/<label>/subjects} route.
     */
    private Route thingsEntryPolicyEntrySubjects(final RequestContext ctx, final DittoHeaders dittoHeaders,
            final PolicyId policyId) {

        return rawPathPrefix(mergeDoubleSlashes().concat(PathMatchers.segment()), label ->
                rawPathPrefix(mergeDoubleSlashes().concat(PATH_SUFFIX_SUBJECTS), () ->
                        pathEndOrSingleSlash(() ->
                                concat(
                                        get(() -> // GET /entries/<label>/subjects
                                                handlePerRequest(ctx, RetrieveSubjects.of(policyId,
                                                        Label.of(label), dittoHeaders))
                                        ),
                                        put(() -> // PUT /entries/<label>/subjects
                                                extractDataBytes(payloadSource ->
                                                        handlePerRequest(ctx, dittoHeaders,
                                                                payloadSource, subjectsJson ->
                                                                        ModifySubjects.of(policyId,
                                                                                Label.of(label),
                                                                                PoliciesModelFactory.newSubjects(
                                                                                        JsonFactory.newObject(
                                                                                                subjectsJson)),
                                                                                dittoHeaders)))
                                        )
                                )
                        )
                )
        );
    }

    /*
     * Describes {@code /entries/<label>/subjects/<subjectId>} route.
     *
     * @return {@code /entries/<label>/subjects/<subjectId>} route.
     */
    private Route thingsEntryPolicyEntrySubjectsEntry(final RequestContext ctx, final DittoHeaders dittoHeaders,
            final PolicyId policyId) {

        return rawPathPrefix(mergeDoubleSlashes().concat(PathMatchers.segment()), label ->
                rawPathPrefix(mergeDoubleSlashes().concat(PATH_SUFFIX_SUBJECTS), () ->
                        rawPathPrefix(mergeDoubleSlashes().concat(PathMatchers.remaining()), subjectId ->
                                concat(
                                        get(() -> // GET /entries/<label>/subjects/<subjectId>
                                                handlePerRequest(ctx, RetrieveSubject.of(policyId,
                                                        Label.of(label),
                                                        SubjectId.newInstance(subjectId),
                                                        dittoHeaders))
                                        ),
                                        put(() -> // PUT /entries/<label>/subjects/<subjectId>
                                                extractDataBytes(payloadSource ->
                                                        handlePerRequest(ctx, dittoHeaders,
                                                                payloadSource,
                                                                subjectJson -> ModifySubject
                                                                        .of(policyId, Label.of(
                                                                                label),
                                                                                createSubjectForPut(subjectJson,
                                                                                        subjectId),
                                                                                dittoHeaders))
                                                )
                                        ),
                                        delete(() -> // DELETE /entries/<label>/subjects/<subjectId>
                                                handlePerRequest(ctx, DeleteSubject.of(policyId,
                                                        Label.of(label),
                                                        SubjectId.newInstance(subjectId),
                                                        dittoHeaders))
                                        )
                                )
                        )
                )
        );
    }

    private static Subject createSubjectForPut(final String jsonString, final CharSequence subjectId) {
        final JsonObject jsonObject = wrapJsonRuntimeException(() -> JsonFactory.newObject(jsonString));
        final String subjectTypeString = jsonObject.getValueOrThrow(Subject.JsonFields.TYPE);
        final SubjectType subjectType = PoliciesModelFactory.newSubjectType(subjectTypeString);

        return PoliciesModelFactory.newSubject(SubjectId.newInstance(subjectId), subjectType);
    }

    /*
     * Describes {@code /entries/<label>/resources} route.
     *
     * @return {@code /entries/<label>/resources} route.
     */
    private Route thingsEntryPolicyEntryResources(final RequestContext ctx, final DittoHeaders dittoHeaders,
            final PolicyId policyId) {

        return rawPathPrefix(mergeDoubleSlashes().concat(PathMatchers.segment()), label ->
                rawPathPrefix(mergeDoubleSlashes().concat(PATH_SUFFIX_RESOURCES), () ->
                        pathEndOrSingleSlash(() ->
                                concat(
                                        get(() -> // GET /entries/<label>/resources
                                                handlePerRequest(ctx, RetrieveResources.of(policyId,
                                                        Label.of(label), dittoHeaders))
                                        ),
                                        put(() -> // PUT /entries/<label>/resources
                                                extractDataBytes(payloadSource ->
                                                        handlePerRequest(ctx, dittoHeaders,
                                                                payloadSource,
                                                                policyEntryResourcesJson ->
                                                                        ModifyResources.of(policyId,
                                                                                Label.of(
                                                                                        label),
                                                                                PoliciesModelFactory.newResources(
                                                                                        JsonFactory.newObject(
                                                                                                policyEntryResourcesJson)),
                                                                                dittoHeaders)))
                                        )
                                )
                        )
                )
        );
    }

    /*
     * Describes {@code /entries/<label>/resources/<resource>} route.
     *
     * @return {@code /entries/<label>/resources/<resource>} route.
     */
    private Route thingsEntryPolicyEntryResourcesEntry(final RequestContext ctx, final DittoHeaders dittoHeaders,
            final PolicyId policyId) {

        return rawPathPrefix(mergeDoubleSlashes().concat(PathMatchers.segment()), label ->
                rawPathPrefix(mergeDoubleSlashes().concat(PATH_SUFFIX_RESOURCES), () ->
                        extractUnmatchedPath(resource ->
                                concat(
                                        get(() -> // GET /entries/<label>/resources/<resource>
                                                handlePerRequest(ctx, RetrieveResource.of(policyId,
                                                        Label.of(label),
                                                        resourceKeyFromUnmatchedPath(resource),
                                                        dittoHeaders))
                                        ),
                                        put(() -> // PUT /entries/<label>/resources/<resource>
                                                extractDataBytes(payloadSource ->
                                                        handlePerRequest(ctx, dittoHeaders,
                                                                payloadSource, resourceJson ->
                                                                        ModifyResource.of(policyId,
                                                                                Label.of(
                                                                                        label),
                                                                                createResourceForPut(
                                                                                        resourceJson,
                                                                                        resourceKeyFromUnmatchedPath(
                                                                                                resource)),
                                                                                dittoHeaders))
                                                )
                                        ),
                                        delete(() -> // DELETE /entries/<label>/resources/<resource>
                                                handlePerRequest(ctx, DeleteResource.of(policyId,
                                                        Label.of(label),
                                                        resourceKeyFromUnmatchedPath(resource),
                                                        dittoHeaders))
                                        )
                                )
                        )
                )
        );
    }

    private static ResourceKey resourceKeyFromUnmatchedPath(final String resource) {
        // cut off leading "/" if there is one:
        return resource.startsWith("/")
                ? ResourceKey.newInstance(resource.substring(1))
                : ResourceKey.newInstance(resource);
    }

    private static Resource createResourceForPut(final String jsonString, final ResourceKey resourceKey) {
        final JsonObject jsonObject = wrapJsonRuntimeException(() -> JsonFactory.newObject(jsonString));
        return PoliciesModelFactory.newResource(resourceKey, jsonObject);
    }

}<|MERGE_RESOLUTION|>--- conflicted
+++ resolved
@@ -84,13 +84,8 @@
      *
      * @return the {@code /entries} route.
      */
-<<<<<<< HEAD
-    Route buildPolicyEntriesRoute(final RequestContext ctx, final DittoHeaders dittoHeaders, final String policyId) {
+    Route buildPolicyEntriesRoute(final RequestContext ctx, final DittoHeaders dittoHeaders, final PolicyId policyId) {
         return concat(
-=======
-    Route buildPolicyEntriesRoute(final RequestContext ctx, final DittoHeaders dittoHeaders, final PolicyId policyId) {
-        return Directives.route(
->>>>>>> a00bf5ad
                 thingsEntryPolicyEntries(ctx, dittoHeaders, policyId),
                 thingsEntryPolicyEntry(ctx, dittoHeaders, policyId),
                 thingsEntryPolicyEntrySubjects(ctx, dittoHeaders, policyId),
