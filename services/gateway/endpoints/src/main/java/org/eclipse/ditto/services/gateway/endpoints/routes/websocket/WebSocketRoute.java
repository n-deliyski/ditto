--- conflicted
+++ resolved
@@ -67,11 +67,6 @@
 import org.eclipse.ditto.services.gateway.streaming.IncomingSignal;
 import org.eclipse.ditto.services.gateway.streaming.StreamControlMessage;
 import org.eclipse.ditto.services.gateway.streaming.StreamingAck;
-<<<<<<< HEAD
-import org.eclipse.ditto.services.gateway.streaming.StreamingSessionIdentifier;
-=======
-import org.eclipse.ditto.services.gateway.streaming.actors.EventAndResponsePublisher;
->>>>>>> c8c8846e
 import org.eclipse.ditto.services.gateway.streaming.actors.SessionedJsonifiable;
 import org.eclipse.ditto.services.gateway.streaming.actors.StreamingActor;
 import org.eclipse.ditto.services.gateway.streaming.actors.SupervisedStream;
@@ -279,18 +274,9 @@
                 .info("Creating WebSocket for connection authContext: <{}>", authContext);
 
         return retrieveWebsocketConfig().thenApply(websocketConfig -> {
-<<<<<<< HEAD
-            final Flow<Message, DittoRuntimeException, NotUsed> incoming =
-                    createIncoming(version, connectionCorrelationId, authContext, dittoHeaders, adapter, request,
-                            websocketConfig);
-            final Flow<DittoRuntimeException, Message, NotUsed> outgoing =
-                    createOutgoing(version, connectionCorrelationId, dittoHeaders, adapter, request, websocketConfig,
-                            signalEnrichmentFacade);
-=======
             final Pair<Connect, Flow<DittoRuntimeException, Message, NotUsed>> outgoing =
                     createOutgoing(version, connectionCorrelationId, dittoHeaders, adapter, request,
                             websocketConfig, signalEnrichmentFacade);
->>>>>>> c8c8846e
 
             final Flow<Message, DittoRuntimeException, NotUsed> incoming =
                     createIncoming(version, connectionCorrelationId, authContext, dittoHeaders, adapter, request,
@@ -426,11 +412,11 @@
         final ProtocolMessageExtractor protocolMessageExtractor =
                 new ProtocolMessageExtractor(connectionAuthContext, connectionCorrelationId);
 
-        return Filter.<String, Either<StreamControlMessage, Signal>, DittoRuntimeException>multiplexByEither(
+        return Filter.<String, Either<StreamControlMessage, Signal<?>>, DittoRuntimeException>multiplexByEither(
                 cmdString -> {
                     final Optional<StreamControlMessage> streamControlMessage =
                             protocolMessageExtractor.apply(cmdString);
-                    Either<DittoRuntimeException, Either<StreamControlMessage, Signal>> result;
+                    Either<DittoRuntimeException, Either<StreamControlMessage, Signal<?>>> result;
                     if (streamControlMessage.isPresent()) {
                         result = Right.apply(Left.apply(streamControlMessage.get()));
                     } else {
@@ -471,23 +457,12 @@
         final Source<SessionedJsonifiable, SupervisedStream.WithQueue> publisherSource =
                 SupervisedStream.sourceQueue(websocketConfig.getPublisherBackpressureBufferSize());
 
-<<<<<<< HEAD
-        final Source<SessionedJsonifiable, NotUsed> eventAndResponseSource = publisherSource.mapMaterializedValue(
+        final Source<SessionedJsonifiable, Connect> sourceToPreMaterialize = publisherSource.mapMaterializedValue(
                 withQueue -> {
                     webSocketSupervisor.supervise(withQueue.getSupervisedStream(), connectionCorrelationId,
                             additionalHeaders);
-                    streamingActor.tell(
-                            new Connect(withQueue.getSourceQueue(), connectionCorrelationId, STREAMING_TYPE_WS, version,
-                                    optJsonWebToken.map(JsonWebToken::getExpirationTime).orElse(null)),
-                            ActorRef.noSender());
-                    return NotUsed.getInstance();
-=======
-        final Source<SessionedJsonifiable, Connect> sourceToPreMaterialize = publisherSource.mapMaterializedValue(
-                publisherActor -> {
-                    webSocketSupervisor.supervise(publisherActor, connectionCorrelationId, additionalHeaders);
-                    return new Connect(publisherActor, connectionCorrelationId, STREAMING_TYPE_WS, version,
+                    return new Connect(withQueue.getSourceQueue(), connectionCorrelationId, STREAMING_TYPE_WS, version,
                             optJsonWebToken.map(JsonWebToken::getExpirationTime).orElse(null));
->>>>>>> c8c8846e
                 })
                 .recoverWithRetries(1, new PFBuilder<Throwable, Source<SessionedJsonifiable, NotUsed>>()
                         .match(GatewayWebsocketSessionExpiredException.class,
