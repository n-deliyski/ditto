/*
 * Copyright (c) 2017 Contributors to the Eclipse Foundation
 *
 * See the NOTICE file(s) distributed with this work for additional
 * information regarding copyright ownership.
 *
 * This program and the accompanying materials are made available under the
 * terms of the Eclipse Public License 2.0 which is available at
 * http://www.eclipse.org/legal/epl-2.0
 *
 * SPDX-License-Identifier: EPL-2.0
 */
package org.eclipse.ditto.services.gateway.endpoints.routes;

import static org.eclipse.ditto.services.gateway.endpoints.EndpointTestConstants.KNOWN_DOMAIN;
import static org.eclipse.ditto.services.gateway.endpoints.EndpointTestConstants.UNKNOWN_PATH;

import java.util.UUID;
import java.util.concurrent.Executor;
import java.util.concurrent.Executors;

import org.eclipse.ditto.model.base.json.JsonSchemaVersion;
import org.eclipse.ditto.services.gateway.endpoints.EndpointTestBase;
import org.eclipse.ditto.services.gateway.endpoints.EndpointTestConstants;
import org.eclipse.ditto.services.gateway.endpoints.directives.HttpsEnsuringDirective;
import org.eclipse.ditto.services.gateway.endpoints.directives.auth.DittoGatewayAuthenticationDirectiveFactory;
import org.eclipse.ditto.services.gateway.endpoints.routes.health.CachingHealthRoute;
import org.eclipse.ditto.services.gateway.endpoints.routes.status.OverallStatusRoute;
import org.eclipse.ditto.services.gateway.endpoints.routes.things.ThingsParameter;
import org.eclipse.ditto.services.gateway.endpoints.routes.things.ThingsRoute;
import org.eclipse.ditto.services.gateway.endpoints.routes.thingsearch.ThingSearchRoute;
import org.eclipse.ditto.services.gateway.security.HttpHeader;
import org.eclipse.ditto.services.gateway.starter.service.util.ConfigKeys;
import org.eclipse.ditto.services.gateway.starter.service.util.DefaultHttpClientFacade;
import org.eclipse.ditto.services.gateway.starter.service.util.HttpClientFacade;
import org.junit.Before;
import org.junit.Test;

import com.typesafe.config.Config;

import akka.http.javadsl.model.HttpRequest;
import akka.http.javadsl.model.StatusCodes;
import akka.http.javadsl.model.headers.Location;
import akka.http.javadsl.model.headers.RawHeader;
import akka.http.javadsl.server.Route;
import akka.http.javadsl.testkit.TestRoute;
import akka.http.javadsl.testkit.TestRouteResult;

/**
 * Tests {@link RootRoute}.
 */
public final class RootRouteTest extends EndpointTestBase {

    private static final String ROOT_PATH = "/";
    private static final String STATUS_SUB_PATH = "status";
    private static final String HEALTH_SUB_PATH = "health";
    private static final String CLUSTER_SUB_PATH = "cluster";
    private static final String OVERALL_STATUS_PATH =
            ROOT_PATH + OverallStatusRoute.PATH_OVERALL + "/" + STATUS_SUB_PATH;
    private static final String HEALTH_PATH = ROOT_PATH + CachingHealthRoute.PATH_HEALTH;
    private static final String STATUS_CLUSTER_PATH = ROOT_PATH + STATUS_SUB_PATH + "/" + CLUSTER_SUB_PATH;
    private static final String STATUS_HEALTH_PATH = ROOT_PATH + STATUS_SUB_PATH + "/" + HEALTH_SUB_PATH;
    private static final String THINGS_1_PATH = ROOT_PATH + RootRoute.HTTP_PATH_API_PREFIX + "/" +
            JsonSchemaVersion.V_1.toInt() + "/" + ThingsRoute.PATH_THINGS;
    private static final String THINGS_2_PATH = ROOT_PATH + RootRoute.HTTP_PATH_API_PREFIX + "/" +
            JsonSchemaVersion.V_2.toInt() + "/" + ThingsRoute.PATH_THINGS;
    private static final String THING_SEARCH_2_PATH = ROOT_PATH + RootRoute.HTTP_PATH_API_PREFIX + "/" +
            JsonSchemaVersion.V_2.toInt() + "/" + ThingSearchRoute.PATH_SEARCH + "/" + ThingSearchRoute.PATH_THINGS;
    private static final String UNKNOWN_SEARCH_PATH =
            ROOT_PATH + RootRoute.HTTP_PATH_API_PREFIX + "/" + JsonSchemaVersion.V_2.toInt() + "/" +
                    ThingSearchRoute.PATH_SEARCH + "/foo";
    private static final String THINGS_1_PATH_WITH_IDS = THINGS_1_PATH + "?" + ThingsParameter.IDS + "=bumlux";
    private static final String WS_2_PATH = ROOT_PATH + RootRoute.WS_PATH_PREFIX + "/" + JsonSchemaVersion.V_2.toInt();

    private static final String PATH_WITH_INVALID_ENCODING = ROOT_PATH + RootRoute.HTTP_PATH_API_PREFIX + "/" +
            JsonSchemaVersion.V_1.toInt() + "/" + ThingsRoute.PATH_THINGS +
            "/:bumlux/features?fields=feature-1%2properties";

    private static final String HTTPS = "https";

    private TestRoute rootTestRoute;
    private final Executor messageDispatcher;

    public RootRouteTest() {
        this.messageDispatcher = Executors.newFixedThreadPool(8);
    }

    @Before
    public void setUp() {
        final Config config = system().settings().config();
        final HttpClientFacade httpClient = DefaultHttpClientFacade.getInstance(system());
        final DittoGatewayAuthenticationDirectiveFactory authenticationDirectiveFactory =
                new DittoGatewayAuthenticationDirectiveFactory(config, httpClient, messageDispatcher);
        final RouteFactory routeFactory = RouteFactory.newInstance(system(),
                createDummyResponseActor(),
                createDummyResponseActor(),
                createHealthCheckingActorMock(),
                createClusterStatusSupplierMock(),
                authenticationDirectiveFactory);

        final Route rootRoute = RootRoute.getBuilder()
                .statsRoute(routeFactory.newStatsRoute())
                .statusRoute(routeFactory.newStatusRoute())
                .overallStatusRoute(routeFactory.newOverallStatusRoute())
                .cachingHealthRoute(routeFactory.newCachingHealthRoute())
                .devopsRoute(routeFactory.newDevopsRoute())
                .policiesRoute(routeFactory.newPoliciesRoute())
                .sseThingsRoute(routeFactory.newSseThingsRoute())
                .thingsRoute(routeFactory.newThingsRoute())
                .thingSearchRoute(routeFactory.newThingSearchRoute())
                .websocketRoute(routeFactory.newWebSocketRoute())
                .supportedSchemaVersions(config.getIntList(ConfigKeys.SCHEMA_VERSIONS))
                .protocolAdapterProvider(routeFactory.getProtocolAdapterProvider())
                .headerTranslator(routeFactory.getHeaderTranslator())
                .httpAuthenticationDirective(routeFactory.newHttpAuthenticationDirective())
                .wsAuthenticationDirective(routeFactory.newWsAuthenticationDirective())
                .build();

        rootTestRoute = testRoute(rootRoute);
    }

    @Test
    public void getRoot() {
        final TestRouteResult result =
                rootTestRoute.run(withHttps(withDummyAuthentication(HttpRequest.GET(ROOT_PATH))));
        result.assertStatusCode(StatusCodes.NOT_FOUND);
    }

    @Test
    public void getHealthWithoutAuthReturnsOK() {
        final TestRouteResult result = rootTestRoute.run(withHttps(HttpRequest.GET(HEALTH_PATH)));
        result.assertStatusCode(StatusCodes.OK);
    }

    @Test
    public void getStatusWithAuth() {
        final TestRouteResult result =
                rootTestRoute.run(withHttps(withDevopsCredentials(HttpRequest.GET(OVERALL_STATUS_PATH))));
        result.assertStatusCode(EndpointTestConstants.DUMMY_COMMAND_SUCCESS);
    }

    @Test
    public void getStatusWithoutAuth() {
        final TestRouteResult result = rootTestRoute.run(withHttps(HttpRequest.GET(OVERALL_STATUS_PATH)));
        result.assertStatusCode(StatusCodes.UNAUTHORIZED);
    }

    @Test
    public void getStatusUrlWithoutHttps() {
        final TestRouteResult result = rootTestRoute.run(HttpRequest.GET(OVERALL_STATUS_PATH));
        result.assertStatusCode(StatusCodes.NOT_FOUND);
    }

    @Test
    public void getStatusHealth() {
        // If the endpoint /status/health should be secured do it via webserver for example
        final TestRouteResult result =
                rootTestRoute.run(withHttps(HttpRequest.GET(STATUS_HEALTH_PATH)));
        result.assertStatusCode(EndpointTestConstants.DUMMY_COMMAND_SUCCESS);
    }

    @Test
    public void getStatusHealthWithoutHttps() {
        final TestRouteResult result =
                rootTestRoute.run(HttpRequest.GET(STATUS_HEALTH_PATH));
        result.assertStatusCode(StatusCodes.NOT_FOUND);
    }

    @Test
    public void getStatusCluster() {

        // If the endpoint /status/cluster should be secured do it via webserver for example
        final TestRouteResult result =
                rootTestRoute.run(withHttps(HttpRequest.GET(STATUS_CLUSTER_PATH)));
        result.assertStatusCode(EndpointTestConstants.DUMMY_COMMAND_SUCCESS);
    }

    @Test
    public void getStatusClusterWithoutHttps() {

        final TestRouteResult result =
                rootTestRoute.run(HttpRequest.GET(STATUS_CLUSTER_PATH));
        result.assertStatusCode(StatusCodes.NOT_FOUND);
    }

    @Test
    public void getThingsUrlWithoutIds() {
        final TestRouteResult result =
                rootTestRoute.run(withHttps(withDummyAuthentication(HttpRequest.GET(THINGS_1_PATH))));
        result.assertStatusCode(StatusCodes.BAD_REQUEST);
    }

    @Test
    public void getThingsUrlWithIds() {
        final TestRouteResult result =
                rootTestRoute.run(withHttps(withDummyAuthentication(HttpRequest.GET(
                        THINGS_1_PATH_WITH_IDS))));
        result.assertStatusCode(EndpointTestConstants.DUMMY_COMMAND_SUCCESS);
    }

    @Test
    public void getThings1UrlWithoutHttps() {
        final TestRouteResult result = rootTestRoute.run(HttpRequest.GET(THINGS_1_PATH));
        result.assertStatusCode(StatusCodes.NOT_FOUND);
    }

    @Test
    public void getThings2UrlWithoutHttps() {
        final TestRouteResult result = rootTestRoute.run(HttpRequest.GET(THINGS_2_PATH));
        result.assertStatusCode(StatusCodes.NOT_FOUND);
    }

    @Test
    public void getThingsUrlWithIdsWithWrongVersionNumber() {
        final String thingsUrlWithIdsWithWrongVersionNumber = ROOT_PATH + RootRoute.HTTP_PATH_API_PREFIX + "/" +
                "nan" + "/" + ThingsRoute.PATH_THINGS + "?" +
                ThingsParameter.IDS + "=bumlux";
        final TestRouteResult result =
                rootTestRoute.run(withHttps(withDummyAuthentication(HttpRequest.GET(
                        thingsUrlWithIdsWithWrongVersionNumber))));
        result.assertStatusCode(StatusCodes.NOT_FOUND);
    }

    @Test
    public void getThingsUrlWithIdsWithNonExistingVersionNumber() {
        final int nonExistingVersion = 9999;
        final String thingsUrlWithIdsWithNonExistingVersionNumber = ROOT_PATH + RootRoute.HTTP_PATH_API_PREFIX + "/" +
                nonExistingVersion + "/" + ThingsRoute.PATH_THINGS + "?" +
                ThingsParameter.IDS + "=bumlux";
        final TestRouteResult result =
                rootTestRoute.run(withHttps(withDummyAuthentication(HttpRequest.GET(
                        thingsUrlWithIdsWithNonExistingVersionNumber))));
        result.assertStatusCode(StatusCodes.NOT_FOUND);
    }

    @Test
    public void getThingSearchUrl() {
        final HttpRequest request =
                withHttps(withDummyAuthentication(HttpRequest.GET(THING_SEARCH_2_PATH)));

        final TestRouteResult result = rootTestRoute.run(request);
        result.assertStatusCode(EndpointTestConstants.DUMMY_COMMAND_SUCCESS);
    }

    @Test
    public void getNonExistingSearchUrl() {
        final HttpRequest request =
                withHttps(withDummyAuthentication(HttpRequest.GET(UNKNOWN_SEARCH_PATH)));

        final TestRouteResult result = rootTestRoute.run(request);
        result.assertStatusCode(StatusCodes.NOT_FOUND);
    }

    @Test
    public void getWsUrlWithoutUpgrade() {
        final TestRouteResult result =
                rootTestRoute.run(withHttps(withDummyAuthentication(HttpRequest.GET(WS_2_PATH))));
        assertWebsocketUpgradeExpectedResult(result);
    }

    @Test
    public void getWsUrlWithoutHttps() {
        final TestRouteResult result = rootTestRoute.run(HttpRequest.GET(WS_2_PATH));
        result.assertStatusCode(StatusCodes.NOT_FOUND);
    }

    @Test
    public void getNonExistingToplevelUrl() {
        final TestRouteResult result = rootTestRoute.run(withHttps(HttpRequest.GET(UNKNOWN_PATH)));
        result.assertStatusCode(StatusCodes.NOT_FOUND);
    }

    @Test
    public void getNonExistingToplevelUrlWithoutHttps() {
        final TestRouteResult result = rootTestRoute.run(HttpRequest.GET(UNKNOWN_PATH));
        result.assertStatusCode(StatusCodes.MOVED_PERMANENTLY);
        result.assertHeaderExists(Location.create(HTTPS + "://" + KNOWN_DOMAIN + UNKNOWN_PATH));
    }

    @Test
    public void getWithInvalidEncoding() {
        final TestRouteResult result = rootTestRoute.run(HttpRequest.GET(PATH_WITH_INVALID_ENCODING));
        result.assertStatusCode(StatusCodes.BAD_REQUEST);
    }

    @Test
    public void getExceptionForDuplicateHeaderFields() {
        final TestRouteResult result =
                rootTestRoute.run(withHttps(withDummyAuthentication(HttpRequest.GET(THINGS_1_PATH_WITH_IDS)
<<<<<<< HEAD
                        .addHeader(RawHeader.create("location", UUID.randomUUID().toString()))
                        .addHeader(RawHeader.create("location", UUID.randomUUID().toString()))
=======
                                .addHeader(
                                        RawHeader.create(HttpHeader.X_CORRELATION_ID.getName(), UUID.randomUUID().toString()))
                                .addHeader(
                                        RawHeader.create(HttpHeader.X_CORRELATION_ID.getName(), UUID.randomUUID().toString()))
>>>>>>> 59621a54
                        ))
                );
        result.assertStatusCode(StatusCodes.BAD_REQUEST);
    }

    protected HttpRequest withHttps(final HttpRequest httpRequest) {
        return httpRequest.addHeader(RawHeader.create
                (HttpsEnsuringDirective.X_FORWARDED_PROTO_LBAAS, HTTPS));
    }

    protected HttpRequest withDummyAuthentication(final HttpRequest httpRequest) {
        return httpRequest.addHeader(RawHeader.create
                (HttpHeader.X_DITTO_DUMMY_AUTH.getName(), "some-issuer:foo"));
    }

}<|MERGE_RESOLUTION|>--- conflicted
+++ resolved
@@ -287,15 +287,8 @@
     public void getExceptionForDuplicateHeaderFields() {
         final TestRouteResult result =
                 rootTestRoute.run(withHttps(withDummyAuthentication(HttpRequest.GET(THINGS_1_PATH_WITH_IDS)
-<<<<<<< HEAD
-                        .addHeader(RawHeader.create("location", UUID.randomUUID().toString()))
-                        .addHeader(RawHeader.create("location", UUID.randomUUID().toString()))
-=======
-                                .addHeader(
-                                        RawHeader.create(HttpHeader.X_CORRELATION_ID.getName(), UUID.randomUUID().toString()))
-                                .addHeader(
-                                        RawHeader.create(HttpHeader.X_CORRELATION_ID.getName(), UUID.randomUUID().toString()))
->>>>>>> 59621a54
+                                .addHeader(RawHeader.create("location", UUID.randomUUID().toString()))
+                                .addHeader(RawHeader.create("location", UUID.randomUUID().toString()))
                         ))
                 );
         result.assertStatusCode(StatusCodes.BAD_REQUEST);
