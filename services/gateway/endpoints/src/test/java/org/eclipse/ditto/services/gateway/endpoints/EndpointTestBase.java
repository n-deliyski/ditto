/*
 * Copyright (c) 2017 Contributors to the Eclipse Foundation
 *
 * See the NOTICE file(s) distributed with this work for additional
 * information regarding copyright ownership.
 *
 * This program and the accompanying materials are made available under the
 * terms of the Eclipse Public License 2.0 which is available at
 * http://www.eclipse.org/legal/epl-2.0
 *
 * SPDX-License-Identifier: EPL-2.0
 */
package org.eclipse.ditto.services.gateway.endpoints;

import static java.util.Objects.requireNonNull;

import java.util.Collections;
import java.util.Optional;
import java.util.function.Function;
import java.util.function.Predicate;
import java.util.function.Supplier;

import org.eclipse.ditto.json.JsonField;
import org.eclipse.ditto.json.JsonObjectBuilder;
import org.eclipse.ditto.json.JsonPointer;
import org.eclipse.ditto.json.JsonValue;
import org.eclipse.ditto.model.base.common.HttpStatusCode;
import org.eclipse.ditto.model.base.headers.DittoHeaders;
import org.eclipse.ditto.model.base.json.JsonSchemaVersion;
import org.eclipse.ditto.services.gateway.endpoints.config.AuthenticationConfig;
import org.eclipse.ditto.services.gateway.endpoints.config.DefaultAuthenticationConfig;
import org.eclipse.ditto.services.gateway.endpoints.config.DefaultClaimMessageConfig;
import org.eclipse.ditto.services.gateway.endpoints.config.DefaultMessageConfig;
import org.eclipse.ditto.services.gateway.endpoints.config.DefaultPublicHealthConfig;
import org.eclipse.ditto.services.gateway.endpoints.config.DefaultWebSocketConfig;
import org.eclipse.ditto.services.gateway.endpoints.config.GatewayHttpConfig;
import org.eclipse.ditto.services.gateway.endpoints.config.HttpConfig;
import org.eclipse.ditto.services.gateway.endpoints.config.MessageConfig;
import org.eclipse.ditto.services.gateway.endpoints.config.PublicHealthConfig;
import org.eclipse.ditto.services.gateway.endpoints.config.WebSocketConfig;
import org.eclipse.ditto.services.gateway.health.config.DefaultHealthCheckConfig;
import org.eclipse.ditto.services.gateway.health.config.HealthCheckConfig;
import org.eclipse.ditto.services.utils.cache.config.CacheConfig;
import org.eclipse.ditto.services.utils.cache.config.DefaultCacheConfig;
import org.eclipse.ditto.services.utils.config.DefaultScopedConfig;
import org.eclipse.ditto.services.utils.health.StatusInfo;
import org.eclipse.ditto.services.utils.health.cluster.ClusterStatus;
import org.eclipse.ditto.services.utils.protocol.config.DefaultProtocolConfig;
import org.eclipse.ditto.services.utils.protocol.config.ProtocolConfig;
import org.eclipse.ditto.signals.commands.base.AbstractCommandResponse;
import org.eclipse.ditto.signals.commands.base.WithEntity;
import org.junit.BeforeClass;

import com.typesafe.config.Config;
import com.typesafe.config.ConfigFactory;

import akka.actor.AbstractActor;
import akka.actor.ActorRef;
import akka.actor.Props;
import akka.http.javadsl.model.HttpEntity;
import akka.http.javadsl.model.HttpRequest;
import akka.http.javadsl.model.StatusCodes;
import akka.http.javadsl.testkit.JUnitRouteTest;
import akka.http.javadsl.testkit.TestRouteResult;
import akka.japi.pf.ReceiveBuilder;
import akka.stream.ActorMaterializer;

/**
 * Abstract base class for Endpoint tests for the gateway.
 */
public abstract class EndpointTestBase extends JUnitRouteTest {

    public static final JsonValue DEFAULT_DUMMY_ENTITY_JSON = JsonValue.of("dummy");
    public static final String DEFAULT_DUMMY_ENTITY = DEFAULT_DUMMY_ENTITY_JSON.toString();

    private static final Function<Object, Optional<Object>> DUMMY_RESPONSE_PROVIDER = m -> Optional.of(new
            DummyCommandResponse("bumlux",
            HttpStatusCode.forInt(EndpointTestConstants.DUMMY_COMMAND_SUCCESS.intValue())
                    .orElse(HttpStatusCode.INTERNAL_SERVER_ERROR),
            DittoHeaders.empty()));

    protected static HttpConfig httpConfig;
    protected static HealthCheckConfig healthCheckConfig;
    protected static MessageConfig messageConfig;
    protected static MessageConfig claimMessageConfig;
    protected static AuthenticationConfig authConfig;
    protected static CacheConfig cacheConfig;
    protected static WebSocketConfig webSocketConfig;
    protected static PublicHealthConfig publicHealthConfig;
    protected static ProtocolConfig protocolConfig;

    @BeforeClass
    public static void initTestFixture() {
        final DefaultScopedConfig dittoScopedConfig = DefaultScopedConfig.dittoScoped(createTestConfig());
        final DefaultScopedConfig gatewayScopedConfig = DefaultScopedConfig.newInstance(dittoScopedConfig, "gateway");
        httpConfig = GatewayHttpConfig.of(gatewayScopedConfig);
        healthCheckConfig = DefaultHealthCheckConfig.of(gatewayScopedConfig);
        messageConfig = DefaultMessageConfig.of(gatewayScopedConfig);
        claimMessageConfig = DefaultClaimMessageConfig.of(gatewayScopedConfig);
        authConfig = DefaultAuthenticationConfig.of(gatewayScopedConfig);
        cacheConfig = DefaultCacheConfig.of(gatewayScopedConfig, "cache.publickeys");
        webSocketConfig = DefaultWebSocketConfig.of(gatewayScopedConfig);
        publicHealthConfig = DefaultPublicHealthConfig.of(gatewayScopedConfig);
        protocolConfig = DefaultProtocolConfig.of(dittoScopedConfig);
    }

    @Override
    public Config additionalConfig() {
        return createTestConfig();
    }

    /**
     * Constructs a test config object.
     *
     * @return a Config object
     */
    protected static Config createTestConfig() {
        return ConfigFactory.load("test.conf");
    }

    /**
     * Returns the config used for testing.
     *
     * @return the config
     */
    protected Config getConfig() {
        return systemResource().config();
    }


    protected ActorMaterializer actorMaterializer() {
        // materializer is always of type ActorMaterializer (for akka-http-testkit_${scala.version}-10.0.4)
        return (ActorMaterializer) materializer();
    }

    /**
     * Creates a actor which creates a dummy response message as response to all received messages.
     *
     * @return the actor
     */
    protected ActorRef createDummyResponseActor() {
        return system().actorOf(DummyResponseAnswer.props(DUMMY_RESPONSE_PROVIDER));
    }

    /**
     * Creates a actor which creates a dummy response message as response to all received messages.
     *
     * @return the actor
     */
    protected ActorRef createDummyResponseActor(final Function<Object, Optional<Object>> responseProvider) {
        return system().actorOf(DummyResponseAnswer.props(responseProvider));
    }

    protected Supplier<ClusterStatus> createClusterStatusSupplierMock() {
        return () -> ClusterStatus.of(Collections.emptySet(), Collections.emptySet(),
                Collections.emptySet(), "leader", Collections.emptySet(), Collections.emptySet());
    }

    protected ActorRef createHealthCheckingActorMock() {
        return createDummyResponseActor(message -> Optional.of(StatusInfo.fromStatus(StatusInfo.Status.UP)));
    }

    protected HttpRequest withDevopsCredentials(final HttpRequest httpRequest) {
        return httpRequest.addCredentials(EndpointTestConstants.DEVOPS_CREDENTIALS);
    }

<<<<<<< HEAD
    protected void assertWebsocketUpgradeExpectedResult(final TestRouteResult result) {
=======
    protected String entityToString(final HttpEntity entity) {
        try {
            final int timeoutMillis = 10_000;
            return entity.toStrict(timeoutMillis, materializer())
                    .toCompletableFuture()
                    .get(timeoutMillis, TimeUnit.MILLISECONDS)
                    .getData()
                    .utf8String();
        } catch (final InterruptedException | ExecutionException | TimeoutException e) {
            throw new IllegalStateException(e);
        }
    }

    protected static void assertWebsocketUpgradeExpectedResult(final TestRouteResult result) {
>>>>>>> 7a639d8a
        result.assertStatusCode(StatusCodes.BAD_REQUEST);
        result.assertEntity("Expected WebSocket Upgrade request");
    }

    private static final class DummyResponseAnswer extends AbstractActor {

        private final Function<Object, Optional<Object>> responseProvider;

        private DummyResponseAnswer(final Function<Object, Optional<Object>> responseProvider) {
            this.responseProvider = requireNonNull(responseProvider);
        }

        private static Props props(final Function<Object, Optional<Object>> responseProvider) {
            return Props.create(DummyResponseAnswer.class, responseProvider);
        }

        @Override
        public Receive createReceive() {
            return ReceiveBuilder.create()
                    .matchAny(o -> responseProvider.apply(o)
                            .ifPresent(response -> getSender().tell(response, getSelf())))
                    .build();
        }
    }

    private static final class DummyCommandResponse extends AbstractCommandResponse<DummyCommandResponse>
            implements WithEntity<DummyCommandResponse> {

        private JsonValue dummyEntity = DEFAULT_DUMMY_ENTITY_JSON;

        private DummyCommandResponse(final String responseType, final HttpStatusCode statusCode,
                final DittoHeaders dittoHeaders) {

            super(responseType, statusCode, dittoHeaders);
        }

        @Override
        protected void appendPayload(final JsonObjectBuilder jsonObjectBuilder, final JsonSchemaVersion schemaVersion,
                final Predicate<JsonField> predicate) {
            // do nothing
        }

        @Override
        public DummyCommandResponse setDittoHeaders(final DittoHeaders dittoHeaders) {
            return new DummyCommandResponse(getType(), getStatusCode(), dittoHeaders);
        }

        @Override
        public JsonPointer getResourcePath() {
            return null;
        }

        @Override
        public String getResourceType() {
            return null;
        }

        @Override
        public DummyCommandResponse setEntity(final JsonValue entity) {
            this.dummyEntity = entity;
            return new DummyCommandResponse(getType(), getStatusCode(), getDittoHeaders());
        }

        @Override
        public JsonValue getEntity(final JsonSchemaVersion schemaVersion) {
            return dummyEntity;
        }

        @Override
        public String getId() {
            return null;
        }

    }

}<|MERGE_RESOLUTION|>--- conflicted
+++ resolved
@@ -164,24 +164,16 @@
         return httpRequest.addCredentials(EndpointTestConstants.DEVOPS_CREDENTIALS);
     }
 
-<<<<<<< HEAD
-    protected void assertWebsocketUpgradeExpectedResult(final TestRouteResult result) {
-=======
     protected String entityToString(final HttpEntity entity) {
-        try {
-            final int timeoutMillis = 10_000;
-            return entity.toStrict(timeoutMillis, materializer())
-                    .toCompletableFuture()
-                    .get(timeoutMillis, TimeUnit.MILLISECONDS)
-                    .getData()
-                    .utf8String();
-        } catch (final InterruptedException | ExecutionException | TimeoutException e) {
-            throw new IllegalStateException(e);
-        }
+        final int timeoutMillis = 10_000;
+        return entity.toStrict(timeoutMillis, materializer())
+                .toCompletableFuture()
+                .join()
+                .getData()
+                .utf8String();
     }
 
     protected static void assertWebsocketUpgradeExpectedResult(final TestRouteResult result) {
->>>>>>> 7a639d8a
         result.assertStatusCode(StatusCodes.BAD_REQUEST);
         result.assertEntity("Expected WebSocket Upgrade request");
     }
