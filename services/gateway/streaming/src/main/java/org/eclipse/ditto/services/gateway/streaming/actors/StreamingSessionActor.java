/*
 * Copyright (c) 2017 Bosch Software Innovations GmbH.
 *
 * All rights reserved. This program and the accompanying materials
 * are made available under the terms of the Eclipse Public License v2.0
 * which accompanies this distribution, and is available at
 * https://www.eclipse.org/org/documents/epl-2.0/index.php
 *
 * Contributors:
 *    Bosch Software Innovations GmbH - initial contribution
 */
package org.eclipse.ditto.services.gateway.streaming.actors;

import java.util.Arrays;
import java.util.Collections;
import java.util.HashSet;
import java.util.List;
import java.util.Set;
import java.util.concurrent.TimeUnit;

import javax.annotation.Nullable;

import org.eclipse.ditto.model.base.exceptions.DittoRuntimeException;
import org.eclipse.ditto.model.base.headers.DittoHeaders;
<<<<<<< HEAD
import org.eclipse.ditto.model.base.headers.WithDittoHeaders;
import org.eclipse.ditto.model.query.filter.QueryFilterCriteriaFactory;
import org.eclipse.ditto.model.query.model.criteria.Criteria;
import org.eclipse.ditto.model.query.model.criteria.CriteriaFactory;
import org.eclipse.ditto.model.query.model.criteria.CriteriaFactoryImpl;
import org.eclipse.ditto.model.query.model.expression.ThingsFieldExpressionFactory;
import org.eclipse.ditto.model.query.things.ModelBasedThingsFieldExpressionFactory;
import org.eclipse.ditto.model.query.things.ThingPredicateVisitor;
import org.eclipse.ditto.model.things.Thing;
import org.eclipse.ditto.protocoladapter.TopicPath;
=======
>>>>>>> 23d2f752
import org.eclipse.ditto.services.gateway.streaming.StartStreaming;
import org.eclipse.ditto.services.gateway.streaming.StopStreaming;
import org.eclipse.ditto.services.gateway.streaming.StreamingAck;
import org.eclipse.ditto.services.gateway.streaming.StreamingHelpers;
import org.eclipse.ditto.services.gateway.streaming.StreamingType;
import org.eclipse.ditto.services.utils.akka.LogUtil;
import org.eclipse.ditto.signals.base.Signal;
import org.eclipse.ditto.signals.commands.base.Command;
import org.eclipse.ditto.signals.commands.base.CommandResponse;
import org.eclipse.ditto.signals.commands.messages.MessageCommand;
import org.eclipse.ditto.signals.events.base.Event;
import org.eclipse.ditto.signals.events.things.ThingEvent;

import akka.actor.AbstractActor;
import akka.actor.ActorRef;
import akka.actor.PoisonPill;
import akka.actor.Props;
import akka.actor.Terminated;
import akka.cluster.pubsub.DistributedPubSubMediator;
import akka.event.DiagnosticLoggingAdapter;
import akka.japi.Creator;
import akka.japi.pf.ReceiveBuilder;
import scala.concurrent.duration.FiniteDuration;

/**
 * Actor handling a single streaming connection / session.
 */
final class StreamingSessionActor extends AbstractActor {

    /**
     * The max. timeout in milliseconds how long to wait until sending an "acknowledge" message back to the client.
     * If too small, we might miss some events which the client expects once the "ack" message is received as the
     * messages via distributed pub/sub are not yet received.
     */
    private static final int MAX_SUBSCRIBE_TIMEOUT_MS = 2500;

    private final DiagnosticLoggingAdapter logger = LogUtil.obtain(this);

    private final String connectionCorrelationId;
    private final String type;
    private final ActorRef pubSubMediator;
    private final ActorRef eventAndResponsePublisher;
    private final Set<StreamingType> outstandingSubscriptionAcks;

    private List<String> authorizationSubjects;
    @Nullable private Criteria eventFilterCriteria;

    private StreamingSessionActor(final String connectionCorrelationId, final String type,
            final ActorRef pubSubMediator, final ActorRef eventAndResponsePublisher) {
        this.connectionCorrelationId = connectionCorrelationId;
        this.type = type;
        this.pubSubMediator = pubSubMediator;
        this.eventAndResponsePublisher = eventAndResponsePublisher;
        outstandingSubscriptionAcks = new HashSet<>();

        getContext().watch(eventAndResponsePublisher);
    }

    /**
     * Creates Akka configuration object Props for this StreamingSessionActor.
     *
     * @param pubSubMediator the PubSub mediator actor
     * @param eventAndResponsePublisher the {@link EventAndResponsePublisher} actor.
     * @return the Akka configuration Props object.
     */
    static Props props(final String connectionCorrelationId, final String type,
            final ActorRef pubSubMediator, final ActorRef eventAndResponsePublisher) {
        return Props.create(StreamingSessionActor.class, new Creator<StreamingSessionActor>() {
            private static final long serialVersionUID = 1L;

            @Override
            public StreamingSessionActor create() throws Exception {
                return new StreamingSessionActor(connectionCorrelationId, type, pubSubMediator,
                        eventAndResponsePublisher);
            }
        });
    }

    @Override
    public void postStop() throws Exception {
        LogUtil.enhanceLogWithCorrelationId(logger, connectionCorrelationId);
        logger.info("Closing '{}' streaming session: {}", type, connectionCorrelationId);
    }

    @Override
    public Receive createReceive() {
        return ReceiveBuilder.create()
                .match(CommandResponse.class, response -> {
                    LogUtil.enhanceLogWithCorrelationId(logger, response);
                    logger.debug(
                            "Got 'CommandResponse' message in <{}> session, telling eventAndResponsePublisher about it: {}",
                            type, response);
                    eventAndResponsePublisher.forward(response, getContext());
                })
                .match(Signal.class, this::handleSignal)
                .match(DittoRuntimeException.class, cre -> {
                    LogUtil.enhanceLogWithCorrelationId(logger, cre);
                    logger.info(
                            "Got 'DittoRuntimeException' message in <{}> session, telling eventAndResponsePublisher about it: {}",
                            type, cre);
                    eventAndResponsePublisher.forward(cre, getContext());
                })
                .match(StartStreaming.class, startStreaming -> {
                    authorizationSubjects = startStreaming.getAuthorizationContext().getAuthorizationSubjectIds();
                    eventFilterCriteria = startStreaming.getEventFilter()
                            .map(this::parseCriteria)
                            .orElse(null);

                    LogUtil.enhanceLogWithCorrelationId(logger, connectionCorrelationId);
                    logger.debug("Got 'StartStreaming' message in <{}> session, subscribing for <{}> in Cluster..",
                            type, startStreaming.getStreamingType().name());

                    outstandingSubscriptionAcks.add(startStreaming.getStreamingType());
                    // In Cluster: Subscribe
                    pubSubMediator.tell(new DistributedPubSubMediator.Subscribe(
                            startStreaming.getStreamingType().getDistributedPubSubTopic(),
                            connectionCorrelationId,
                            getSelf()), getSelf());
                })
                .match(StopStreaming.class, stopStreaming -> {
                    LogUtil.enhanceLogWithCorrelationId(logger, connectionCorrelationId);
                    logger.debug("Got 'StopStreaming' message in <{}> session, unsubscribing from <{}> in Cluster..",
                            type, stopStreaming.getStreamingType().name());

                    // In Cluster: Unsubscribe
                    pubSubMediator.tell(new DistributedPubSubMediator.Unsubscribe(
                            stopStreaming.getStreamingType().getDistributedPubSubTopic(),
                            connectionCorrelationId, getSelf()), getSelf());
                })
                .match(DistributedPubSubMediator.SubscribeAck.class, subscribeAck -> {
                    LogUtil.enhanceLogWithCorrelationId(logger, connectionCorrelationId);
                    final String topic = subscribeAck.subscribe().topic();
                    final StreamingType streamingType = StreamingType.fromTopic(topic);
                    final ActorRef self = getSelf();
                    /* send the StreamingAck with a little delay, as the akka doc states:
                     * The acknowledgment means that the subscription is registered, but it can still take some time
                     * until it is replicated to other nodes.
                     */
                    getContext().getSystem().scheduler()
                            .scheduleOnce(FiniteDuration.apply(MAX_SUBSCRIBE_TIMEOUT_MS, TimeUnit.MILLISECONDS),
                                    () ->
                                            acknowledgeSubscription(streamingType, self),
                                    getContext().getSystem().dispatcher());
                })
                .match(DistributedPubSubMediator.UnsubscribeAck.class, unsubscribeAck -> {
                    LogUtil.enhanceLogWithCorrelationId(logger, connectionCorrelationId);
                    final String topic = unsubscribeAck.unsubscribe().topic();
                    final StreamingType streamingType = StreamingType.fromTopic(topic);

                    final ActorRef self = getSelf();
                    /* send the StreamingAck with a little delay, as the akka doc states:
                     * The acknowledgment means that the subscription is registered, but it can still take some time
                     * until it is replicated to other nodes.
                     */
                    getContext().getSystem().scheduler()
                            .scheduleOnce(FiniteDuration.apply(MAX_SUBSCRIBE_TIMEOUT_MS, TimeUnit.MILLISECONDS),
                                    () ->
                                            acknowledgeUnsubscription(streamingType, self),
                                    getContext().getSystem().dispatcher());
                })
                .match(Terminated.class, terminated -> {
                    LogUtil.enhanceLogWithCorrelationId(logger, connectionCorrelationId);
                    logger.debug("eventAndResponsePublisher was terminated");
                    // In Cluster: Unsubscribe from ThingEvents:
                    logger.info("<{}> connection was closed, unsubscribing from Streams in Cluster..", type);

                    Arrays.stream(StreamingType.values())
                            .map(StreamingType::getDistributedPubSubTopic)
                            .forEach(topic ->
                                    pubSubMediator.tell(new DistributedPubSubMediator.Unsubscribe(topic,
                                            connectionCorrelationId, getSelf()), getSelf()));

                    getContext().getSystem()
                            .scheduler()
                            .scheduleOnce(FiniteDuration.apply(1, TimeUnit.SECONDS), getSelf(),
                                    PoisonPill.getInstance(), getContext().dispatcher(), getSelf());
                })
                .matchAny(any -> {
                    LogUtil.enhanceLogWithCorrelationId(logger, connectionCorrelationId);
                    logger.warning("Got unknown message in '{}' session: '{}'", type, any);
                })
                .build();
    }

    private void handleSignal(final Signal<?> signal) {
        LogUtil.enhanceLogWithCorrelationId(logger, signal);
        acknowledgeSubscriptionForSignal(signal);

        final DittoHeaders dittoHeaders = signal.getDittoHeaders();
        if (connectionCorrelationId.equals(dittoHeaders.getOrigin().orElse(null))) {
            logger.debug("Got Signal <{}> in <{}> session, " +
                    "but this was issued by this connection itself, not telling "
                    + "eventAndResponsePublisher about it", signal.getType(), type);
        } else {
            // check if this session is "allowed" to receive the LiveSignal
            if (authorizationSubjects != null &&
                    !Collections.disjoint(dittoHeaders.getReadSubjects(), authorizationSubjects)) {
                logger.debug("Got 'Live' Signal <{}> in <{}> session, " +
                                "telling eventAndResponsePublisher about it: {}",
                        signal.getType(), type, signal);

<<<<<<< HEAD
        if (outstandingSubscriptionAcks.contains(StreamingType.EVENTS)) {
            acknowledgeSubscription(StreamingType.EVENTS, getSelf());
        }

        final DittoHeaders dittoHeaders = event.getDittoHeaders();
        final Optional<String> correlationId = dittoHeaders.getCorrelationId();
        if (correlationId.map(cId -> cId.startsWith(connectionCorrelationId)).orElse(false)) {
            logger.debug(
                    "Got 'Event' message in <{}> session, but this was issued by this connection itself, not telling "
                            + "eventAndResponsePublisher about it", type);
        } else {
            final Set<String> readSubjects = dittoHeaders.getReadSubjects();
            // check if this session is "allowed" to receive the event
            if (authorizationSubjects != null &&
                    !Collections.disjoint(readSubjects, authorizationSubjects)) {

                if (matchesFilter(event)) {
                    logger.debug(
                            "Got 'Event' message in <{}> session, telling eventAndResponsePublisher about it: {}",
                            type, event);
                    eventAndResponsePublisher.tell(event, getSelf());
                } else {
                    logger.debug("Event does not match filter");
                }
            }
        }
    }

    private Criteria parseCriteria(final String filter) {

        final CriteriaFactory criteriaFactory = new CriteriaFactoryImpl();
        final ThingsFieldExpressionFactory fieldExpressionFactory =
                new ModelBasedThingsFieldExpressionFactory();
        final QueryFilterCriteriaFactory queryFilterCriteriaFactory =
                new QueryFilterCriteriaFactory(criteriaFactory, fieldExpressionFactory);

        return queryFilterCriteriaFactory.filterCriteria(filter, DittoHeaders.empty());
    }

    private boolean matchesFilter(final Event<?> event) {
        if (event instanceof ThingEvent) {
            // currently only ThingEvents may be filtered
            return StreamingHelpers.thingEventToThing((ThingEvent) event)
                    .filter(this::doMatchFilter)
                    .isPresent();
        } else {
            return true;
        }
    }

    private boolean doMatchFilter(final Thing thing) {

        if (eventFilterCriteria != null) {
            return ThingPredicateVisitor.apply(eventFilterCriteria)
                    .test(thing);
        } else {
            // let all events through if there was no criteria/filter set
            return true;
        }
    }

    private void acknowledgeSubscriptionForLiveSignal(final Signal liveSignal) {
=======
                eventAndResponsePublisher.tell(signal, getSelf());
            }
        }
    }

    private void acknowledgeSubscriptionForSignal(final Signal liveSignal) {
>>>>>>> 23d2f752
        if (liveSignal instanceof MessageCommand && outstandingSubscriptionAcks.contains(StreamingType.MESSAGES)) {
            acknowledgeSubscription(StreamingType.MESSAGES, getSelf());
        } else if (liveSignal instanceof Command && outstandingSubscriptionAcks.contains(StreamingType.LIVE_COMMANDS)) {
            acknowledgeSubscription(StreamingType.LIVE_COMMANDS, getSelf());
        } else if (liveSignal instanceof Event && outstandingSubscriptionAcks.contains(StreamingType.LIVE_EVENTS)) {
            acknowledgeSubscription(StreamingType.LIVE_EVENTS, getSelf());
        }
    }

    private void acknowledgeSubscription(final StreamingType streamingType, final ActorRef self) {
        outstandingSubscriptionAcks.remove(streamingType);
        eventAndResponsePublisher.tell(new StreamingAck(streamingType, true), self);
        logger.debug("Subscribed to Cluster <{}> in <{}> session", streamingType, type);
    }

    private void acknowledgeUnsubscription(final StreamingType streamingType, final ActorRef self) {
        eventAndResponsePublisher.tell(new StreamingAck(streamingType, false), self);
        logger.debug("Unsubscribed from Cluster <{}> in <{}> session", streamingType, type);
    }
}<|MERGE_RESOLUTION|>--- conflicted
+++ resolved
@@ -22,7 +22,6 @@
 
 import org.eclipse.ditto.model.base.exceptions.DittoRuntimeException;
 import org.eclipse.ditto.model.base.headers.DittoHeaders;
-<<<<<<< HEAD
 import org.eclipse.ditto.model.base.headers.WithDittoHeaders;
 import org.eclipse.ditto.model.query.filter.QueryFilterCriteriaFactory;
 import org.eclipse.ditto.model.query.model.criteria.Criteria;
@@ -33,8 +32,6 @@
 import org.eclipse.ditto.model.query.things.ThingPredicateVisitor;
 import org.eclipse.ditto.model.things.Thing;
 import org.eclipse.ditto.protocoladapter.TopicPath;
-=======
->>>>>>> 23d2f752
 import org.eclipse.ditto.services.gateway.streaming.StartStreaming;
 import org.eclipse.ditto.services.gateway.streaming.StopStreaming;
 import org.eclipse.ditto.services.gateway.streaming.StreamingAck;
@@ -236,7 +233,14 @@
                                 "telling eventAndResponsePublisher about it: {}",
                         signal.getType(), type, signal);
 
-<<<<<<< HEAD
+                eventAndResponsePublisher.tell(signal, getSelf());
+            }
+        }
+    }
+
+    private void handleEvent(final Event event) {
+        LogUtil.enhanceLogWithCorrelationId(logger, event);
+
         if (outstandingSubscriptionAcks.contains(StreamingType.EVENTS)) {
             acknowledgeSubscription(StreamingType.EVENTS, getSelf());
         }
@@ -298,15 +302,7 @@
         }
     }
 
-    private void acknowledgeSubscriptionForLiveSignal(final Signal liveSignal) {
-=======
-                eventAndResponsePublisher.tell(signal, getSelf());
-            }
-        }
-    }
-
     private void acknowledgeSubscriptionForSignal(final Signal liveSignal) {
->>>>>>> 23d2f752
         if (liveSignal instanceof MessageCommand && outstandingSubscriptionAcks.contains(StreamingType.MESSAGES)) {
             acknowledgeSubscription(StreamingType.MESSAGES, getSelf());
         } else if (liveSignal instanceof Command && outstandingSubscriptionAcks.contains(StreamingType.LIVE_COMMANDS)) {
