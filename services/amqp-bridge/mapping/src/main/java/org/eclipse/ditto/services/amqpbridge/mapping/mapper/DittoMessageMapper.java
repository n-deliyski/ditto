/*
 * Copyright (c) 2017 Bosch Software Innovations GmbH.
 *
 * All rights reserved. This program and the accompanying materials
 * are made available under the terms of the Eclipse Public License v2.0
 * which accompanies this distribution, and is available at
 * https://www.eclipse.org/org/documents/epl-2.0/index.php
 *
 * Contributors:
 *    Bosch Software Innovations GmbH - initial contribution
 */
package org.eclipse.ditto.services.amqpbridge.mapping.mapper;

import static org.eclipse.ditto.model.base.common.ConditionChecker.checkNotNull;

import java.nio.ByteBuffer;
import java.nio.charset.StandardCharsets;
import java.text.MessageFormat;
import java.util.HashMap;
import java.util.LinkedHashMap;
import java.util.Map;
import java.util.Optional;

import javax.annotation.Nonnull;

import org.eclipse.ditto.json.JsonFactory;
import org.eclipse.ditto.model.amqpbridge.InternalMessage;
import org.eclipse.ditto.model.base.common.DittoConstants;
import org.eclipse.ditto.model.base.headers.DittoHeaders;
import org.eclipse.ditto.protocoladapter.Adaptable;
import org.eclipse.ditto.protocoladapter.ProtocolFactory;
import org.eclipse.ditto.protocoladapter.TopicPath;

import com.google.common.base.Converter;

/**
 * A message mapper implementation for the ditto protocol.
 * Expects messages to contain a JSON serialized ditto protocol message.
 */
public final class DittoMessageMapper extends MessageMapper {

    /**
     * A static converter to map adaptables to JSON strings and vice versa;
     */
    private static final Converter<String, Adaptable> STRING_ADAPTABLE_CONVERTER = Converter.from(
            s -> {
                try {
                    //noinspection ConstantConditions (converter guarantees nonnull value)
                    return ProtocolFactory.jsonifiableAdaptableFromJson(JsonFactory.newObject(s));
                } catch (Exception e) {
                    throw new IllegalArgumentException(String.format("Failed to map '%s'", s), e);
                }
            },
            a -> {
                try {
                    return ProtocolFactory.wrapAsJsonifiableAdaptable(a).toJsonString();
                } catch (Exception e) {
                    throw new IllegalArgumentException(String.format("Failed to map '%s'", a), e);
                }
            }
    );

    /**
     * A convenience constructor to init without a mapping context. Sets the contentType and contentTypeRequired
     * options to default values if not present in configuration. Default content type is {@value
     * DittoConstants#DITTO_PROTOCOL_CONTENT_TYPE} and will be enforced.
     *
     * @param configuration the mapper configuration
     */
    public DittoMessageMapper(final MessageMapperConfiguration configuration) {
        final Map<String, String> map = new HashMap<>(configuration);
        if (!map.containsKey(MessageMapper.OPT_CONTENT_TYPE)) {
            map.put(MessageMapper.OPT_CONTENT_TYPE, DittoConstants.DITTO_PROTOCOL_CONTENT_TYPE);
        }

        if (!map.containsKey(MessageMapper.OPT_CONTENT_TYPE_REQUIRED)) {
            map.put(MessageMapper.OPT_CONTENT_TYPE_REQUIRED, String.valueOf(true));
        }

        configure(MessageMapperConfiguration.from(map));
    }

    @Override
    public void doConfigure(@Nonnull final MessageMapperConfiguration configuration) {
        // no op
    }

    @Override
    protected Adaptable doForwardMap(final InternalMessage message) {
        final String payload = extractPayloadAsString(message);
        final Adaptable adaptable = STRING_ADAPTABLE_CONVERTER.convert(payload);
        checkNotNull(adaptable);

        DittoHeaders mergedHeaders = mergeHeaders(message, adaptable);
        return ProtocolFactory.newAdaptableBuilder(adaptable).withHeaders(mergedHeaders).build();
    }

    @Override
<<<<<<< HEAD
    protected InternalMessage doBackwardMap(@Nonnull final Adaptable adaptable) {
        final InternalMessage.MessageType messageType = determineMessageType(adaptable);
=======
    protected InternalMessage doBackwardMap(final Adaptable adaptable) {
>>>>>>> 60f0406e
        final Map<String, String> headers = new LinkedHashMap<>(adaptable.getHeaders().orElse(DittoHeaders.empty()));
        headers.put(MessageMapper.CONTENT_TYPE_KEY, DittoConstants.DITTO_PROTOCOL_CONTENT_TYPE);
        return InternalMessage.Builder.from(headers, messageType)
                .withText(STRING_ADAPTABLE_CONVERTER.reverse().convert(adaptable))
                .build();
    }

<<<<<<< HEAD
    private InternalMessage.MessageType determineMessageType(final @Nonnull Adaptable adaptable) {
        final TopicPath.Criterion criterion = adaptable.getTopicPath().getCriterion();
        if (TopicPath.Criterion.COMMANDS.equals(criterion)) {
            if (adaptable.getPayload().getStatus().isPresent()) {
                return InternalMessage.MessageType.RESPONSE;
            } else {
                return InternalMessage.MessageType.COMMAND;
            }
        } else if (TopicPath.Criterion.EVENTS.equals(criterion)) {
            return InternalMessage.MessageType.EVENT;
        } else {
            final String errorMessage = MessageFormat.format("Cannot map '{0}' message. Only [{1}, {2}] allowed.",
                    criterion, TopicPath.Criterion.COMMANDS, TopicPath.Criterion.EVENTS);
            throw new IllegalArgumentException(errorMessage);
        }
=======
    private static String extractPayloadAsString(final InternalMessage message) {
        final Optional<String> payload;
        if (message.isTextMessage()) {
            payload = message.getTextPayload();
        } else if (message.isBytesMessage()) {
            payload = message.getBytePayload().map(ByteBuffer::array).map(ba -> new String(ba, StandardCharsets.UTF_8));
        } else {
            payload = Optional.empty();
        }

        return payload.filter(s -> !s.isEmpty()).orElseThrow(
                () -> new IllegalArgumentException("Failed to extract string payload from message: " + message));
    }

    /**
     * Merge message headers of message and adaptable. Adaptable headers do override message headers!
     *
     * @param message the message
     * @param adaptable the adaptable
     * @return the merged headers
     */
    private static DittoHeaders mergeHeaders(final InternalMessage message, final Adaptable adaptable) {
        final Map<String, String> headers = new HashMap<>(message.getHeaders());
        adaptable.getHeaders().ifPresent(headers::putAll);
        return DittoHeaders.of(headers);
>>>>>>> 60f0406e
    }
}<|MERGE_RESOLUTION|>--- conflicted
+++ resolved
@@ -96,12 +96,8 @@
     }
 
     @Override
-<<<<<<< HEAD
-    protected InternalMessage doBackwardMap(@Nonnull final Adaptable adaptable) {
+    protected InternalMessage doBackwardMap(final Adaptable adaptable) {
         final InternalMessage.MessageType messageType = determineMessageType(adaptable);
-=======
-    protected InternalMessage doBackwardMap(final Adaptable adaptable) {
->>>>>>> 60f0406e
         final Map<String, String> headers = new LinkedHashMap<>(adaptable.getHeaders().orElse(DittoHeaders.empty()));
         headers.put(MessageMapper.CONTENT_TYPE_KEY, DittoConstants.DITTO_PROTOCOL_CONTENT_TYPE);
         return InternalMessage.Builder.from(headers, messageType)
@@ -109,23 +105,6 @@
                 .build();
     }
 
-<<<<<<< HEAD
-    private InternalMessage.MessageType determineMessageType(final @Nonnull Adaptable adaptable) {
-        final TopicPath.Criterion criterion = adaptable.getTopicPath().getCriterion();
-        if (TopicPath.Criterion.COMMANDS.equals(criterion)) {
-            if (adaptable.getPayload().getStatus().isPresent()) {
-                return InternalMessage.MessageType.RESPONSE;
-            } else {
-                return InternalMessage.MessageType.COMMAND;
-            }
-        } else if (TopicPath.Criterion.EVENTS.equals(criterion)) {
-            return InternalMessage.MessageType.EVENT;
-        } else {
-            final String errorMessage = MessageFormat.format("Cannot map '{0}' message. Only [{1}, {2}] allowed.",
-                    criterion, TopicPath.Criterion.COMMANDS, TopicPath.Criterion.EVENTS);
-            throw new IllegalArgumentException(errorMessage);
-        }
-=======
     private static String extractPayloadAsString(final InternalMessage message) {
         final Optional<String> payload;
         if (message.isTextMessage()) {
@@ -151,6 +130,22 @@
         final Map<String, String> headers = new HashMap<>(message.getHeaders());
         adaptable.getHeaders().ifPresent(headers::putAll);
         return DittoHeaders.of(headers);
->>>>>>> 60f0406e
+    }
+
+    private InternalMessage.MessageType determineMessageType(final @Nonnull Adaptable adaptable) {
+        final TopicPath.Criterion criterion = adaptable.getTopicPath().getCriterion();
+        if (TopicPath.Criterion.COMMANDS.equals(criterion)) {
+            if (adaptable.getPayload().getStatus().isPresent()) {
+                return InternalMessage.MessageType.RESPONSE;
+            } else {
+                return InternalMessage.MessageType.COMMAND;
+            }
+        } else if (TopicPath.Criterion.EVENTS.equals(criterion)) {
+            return InternalMessage.MessageType.EVENT;
+        } else {
+            final String errorMessage = MessageFormat.format("Cannot map '{0}' message. Only [{1}, {2}] allowed.",
+                    criterion, TopicPath.Criterion.COMMANDS, TopicPath.Criterion.EVENTS);
+            throw new IllegalArgumentException(errorMessage);
+        }
     }
 }