/*
 * Copyright (c) 2017 Contributors to the Eclipse Foundation
 *
 * See the NOTICE file(s) distributed with this work for additional
 * information regarding copyright ownership.
 *
 * This program and the accompanying materials are made available under the
 * terms of the Eclipse Public License 2.0 which is available at
 * http://www.eclipse.org/legal/epl-2.0
 *
 * SPDX-License-Identifier: EPL-2.0
 */
package org.eclipse.ditto.services.concierge.enforcement;

import static org.assertj.core.api.Assertions.assertThat;
import static org.eclipse.ditto.model.base.json.JsonSchemaVersion.V_1;
import static org.eclipse.ditto.model.things.Permission.ADMINISTRATE;
import static org.eclipse.ditto.model.things.Permission.READ;
import static org.eclipse.ditto.model.things.Permission.WRITE;
import static org.eclipse.ditto.services.concierge.enforcement.TestSetup.SUBJECT;
import static org.eclipse.ditto.services.concierge.enforcement.TestSetup.THING_SUDO;
import static org.eclipse.ditto.services.concierge.enforcement.TestSetup.fishForMsgClass;
import static org.eclipse.ditto.services.concierge.enforcement.TestSetup.newThing;
import static org.eclipse.ditto.services.concierge.enforcement.TestSetup.readCommand;
import static org.eclipse.ditto.services.concierge.enforcement.TestSetup.writeCommand;

import java.util.UUID;
import java.util.concurrent.CompletableFuture;
import java.util.concurrent.CompletionStage;
import java.util.function.Function;

import org.eclipse.ditto.json.JsonObject;
import org.eclipse.ditto.model.base.exceptions.DittoRuntimeException;
import org.eclipse.ditto.model.base.headers.DittoHeaders;
import org.eclipse.ditto.model.base.headers.WithDittoHeaders;
import org.eclipse.ditto.model.base.json.FieldType;
import org.eclipse.ditto.model.things.AclEntry;
import org.eclipse.ditto.model.things.Thing;
import org.eclipse.ditto.model.things.ThingIdInvalidException;
import org.eclipse.ditto.services.models.things.commands.sudo.SudoRetrieveThingResponse;
import org.eclipse.ditto.signals.commands.base.exceptions.GatewayAuthenticationFailedException;
import org.eclipse.ditto.signals.commands.base.exceptions.GatewayInternalErrorException;
import org.eclipse.ditto.signals.commands.things.ThingCommand;
import org.eclipse.ditto.signals.commands.things.modify.CreateThing;
import org.junit.After;
import org.junit.Before;
import org.junit.Test;

import com.typesafe.config.ConfigFactory;

import akka.actor.ActorRef;
import akka.actor.ActorSystem;
import akka.stream.Attributes;
import akka.testkit.TestActorRef;
import akka.testkit.javadsl.TestKit;

@SuppressWarnings({"squid:S3599", "squid:S1171"})
public final class PreEnforcementTest {

    private ActorSystem system;
    private ActorRef mockEntitiesActor;
    private MockEntitiesActor mockEntitiesActorInstance;

    @Before
    public void init() {
        system = ActorSystem.create("test", ConfigFactory.load("test"));
        final TestActorRef<MockEntitiesActor> testActorRef =
                new TestActorRef<>(system, MockEntitiesActor.props(), system.guardian(), UUID
                        .randomUUID().toString());
        mockEntitiesActorInstance = testActorRef.underlyingActor();
        mockEntitiesActor = testActorRef;
    }

    @After
    public void shutdown() {
        if (system != null) {
            TestKit.shutdownActorSystem(system);
        }
    }

    @Test
    public void acceptWhenPreEnforcementIsSuccessful() {
        final JsonObject thingWithAcl = newThing()
                .setPermissions(AclEntry.newInstance(SUBJECT, READ, WRITE, ADMINISTRATE))
                .build()
                .toJson(V_1, FieldType.all());
        final SudoRetrieveThingResponse response =
                SudoRetrieveThingResponse.of(thingWithAcl, DittoHeaders.empty());

        new TestKit(system) {{
            mockEntitiesActorInstance.setReply(THING_SUDO, response);

            final ActorRef underTest = newEnforcerActor(getRef(), CompletableFuture::completedFuture);
            final ThingCommand read = readCommand();
            mockEntitiesActorInstance.setReply(read);
            underTest.tell(read, getRef());
            assertThat(fishForMsgClass(this, read.getClass()).getId()).isEqualTo(read.getId());

            final ThingCommand write = writeCommand();
            mockEntitiesActorInstance.setReply(write);
            underTest.tell(write, getRef());
            assertThat(fishForMsgClass(this, write.getClass()).getId()).isEqualTo(write.getId());
        }};
    }

    @Test
    public void rejectWhenPreEnforcementThrowsDittoRuntimeException() {
        disableLogging();

        final JsonObject thingWithAcl = newThing()
                .setPermissions(
                        AclEntry.newInstance(SUBJECT, READ, WRITE, ADMINISTRATE))
                .build()
                .toJson(V_1, FieldType.all());
        final SudoRetrieveThingResponse response =
                SudoRetrieveThingResponse.of(thingWithAcl, DittoHeaders.empty());

        new TestKit(system) {{
            mockEntitiesActorInstance.setReply(THING_SUDO, response);

            final GatewayAuthenticationFailedException mockedEx =
                    GatewayAuthenticationFailedException.newBuilder("wanted exception").build();

            final ActorRef underTest = newEnforcerActor(getRef(), msg -> CompletableFuture.supplyAsync(() -> {
                throw mockedEx;
            }));
            final ThingCommand read = readCommand();
            underTest.tell(read, getRef());
            assertThat(fishForMsgClass(this, mockedEx.getClass())).isEqualTo(mockedEx);

            final ThingCommand write = writeCommand();
            underTest.tell(write, getRef());
            assertThat(fishForMsgClass(this, mockedEx.getClass())).isEqualTo(mockedEx);
        }};
    }

    @Test
    public void rejectWhenPreEnforcementThrowsThingIdInvalidException() {
        disableLogging();

        final String invalidThingId = "invalidThingId";
        final Thing thing = newThing()
                .setId(invalidThingId)
                .setPermissions(
                        AclEntry.newInstance(SUBJECT, READ, WRITE, ADMINISTRATE))
                .build();
        final SudoRetrieveThingResponse response =
                SudoRetrieveThingResponse.of(thing.toJson(), DittoHeaders.empty());

        new TestKit(system) {{
            mockEntitiesActorInstance.setReply(THING_SUDO, response);

            final ThingIdInvalidException mockedEx =
                    ThingIdInvalidException.newBuilder(invalidThingId).build();

            final ActorRef underTest = newEnforcerActor(getRef(), msg -> CompletableFuture.supplyAsync(() -> {
                throw mockedEx;
            }));

            final ThingCommand create = CreateThing.of(thing, null, DittoHeaders.empty());
            underTest.tell(create, getRef());
            assertThat(fishForMsgClass(this, mockedEx.getClass())).isEqualTo(mockedEx);
        }};
    }

    @Test
    public void rejectWhenPreEnforcementReturnsUnexpectedException() {
        disableLogging();

        final JsonObject thingWithAcl = newThing()
                .setPermissions(
                        AclEntry.newInstance(SUBJECT, READ, WRITE, ADMINISTRATE))
                .build()
                .toJson(V_1, FieldType.all());
        final SudoRetrieveThingResponse response =
                SudoRetrieveThingResponse.of(thingWithAcl, DittoHeaders.empty());

        new TestKit(system) {{
            mockEntitiesActorInstance.setReply(THING_SUDO, response);

            final IllegalStateException mockedEx = new IllegalStateException("wanted exception");

            final Class<? extends DittoRuntimeException> unexpectedExceptionResultClass =
                    GatewayInternalErrorException.class;
            final ActorRef underTest = newEnforcerActor(getRef(), msg -> CompletableFuture.supplyAsync(() -> {
                throw mockedEx;
            }));
            final ThingCommand read = readCommand();
            underTest.tell(read, getRef());
            fishForMsgClass(this, unexpectedExceptionResultClass);

            final ThingCommand write = writeCommand();
            underTest.tell(write, getRef());
            fishForMsgClass(this, unexpectedExceptionResultClass);
        }};
    }

    private ActorRef newEnforcerActor(final ActorRef testActorRef,
            final Function<WithDittoHeaders, CompletionStage<WithDittoHeaders>> preEnforcer) {
        return TestSetup.newEnforcerActor(system, testActorRef, mockEntitiesActor, preEnforcer);
    }

    /**
     * Disable logging for 1 test to hide stacktrace or other logs on level ERROR. Comment out to debug the test.
     */
    private void disableLogging() {
<<<<<<< HEAD
        system.eventStream().setLogLevel(akka.stream.Attributes.logLevelOff());
=======
        system.eventStream().setLogLevel(Attributes.logLevelOff());
>>>>>>> bd72dcce
    }
}<|MERGE_RESOLUTION|>--- conflicted
+++ resolved
@@ -204,10 +204,6 @@
      * Disable logging for 1 test to hide stacktrace or other logs on level ERROR. Comment out to debug the test.
      */
     private void disableLogging() {
-<<<<<<< HEAD
-        system.eventStream().setLogLevel(akka.stream.Attributes.logLevelOff());
-=======
         system.eventStream().setLogLevel(Attributes.logLevelOff());
->>>>>>> bd72dcce
     }
 }