--- conflicted
+++ resolved
@@ -166,11 +166,7 @@
         LogUtil.enhanceLogWithCorrelationIdOrRandom(command);
         return enforcerRetriever.retrieve(entityId(), (idEntry, enforcerEntry) -> {
             if (enforcerEntry.exists()) {
-<<<<<<< HEAD
-                enforcePolicyCommandByEnforcer(enforcerEntry.getValue());
-=======
-                enforcePolicyCommandByEnforcer(signal, enforcerEntry.getValueOrThrow(), sender);
->>>>>>> 47d1b230
+                enforcePolicyCommandByEnforcer(enforcerEntry.getValueOrThrow());
             } else {
                 enforcePolicyCommandByNonexistentEnforcer();
             }
