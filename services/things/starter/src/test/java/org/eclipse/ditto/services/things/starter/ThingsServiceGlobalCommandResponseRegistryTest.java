/*
 * Copyright (c) 2019 Contributors to the Eclipse Foundation
 *
 * See the NOTICE file(s) distributed with this work for additional
 * information regarding copyright ownership.
 *
 * This program and the accompanying materials are made available under the
 * terms of the Eclipse Public License 2.0 which is available at
 * http://www.eclipse.org/legal/epl-2.0
 *
 * SPDX-License-Identifier: EPL-2.0
 */
package org.eclipse.ditto.services.things.starter;

import org.eclipse.ditto.services.models.things.commands.sudo.SudoRetrieveThingResponse;
import org.eclipse.ditto.services.utils.health.RetrieveHealthResponse;
import org.eclipse.ditto.services.utils.test.GlobalCommandResponseRegistryTestCases;
<<<<<<< HEAD
import org.eclipse.ditto.signals.commands.cleanup.CleanupResponse;
import org.eclipse.ditto.signals.commands.common.RetrieveConfigResponse;
=======
import org.eclipse.ditto.signals.commands.common.purge.PurgeEntitiesResponse;
>>>>>>> bd72dcce
import org.eclipse.ditto.signals.commands.devops.RetrieveLoggerConfigResponse;
import org.eclipse.ditto.signals.commands.messages.SendClaimMessageResponse;
import org.eclipse.ditto.signals.commands.namespaces.PurgeNamespaceResponse;
import org.eclipse.ditto.signals.commands.policies.PolicyErrorResponse;
import org.eclipse.ditto.signals.commands.policies.modify.DeleteSubjectResponse;
import org.eclipse.ditto.signals.commands.policies.query.RetrieveResourceResponse;
import org.eclipse.ditto.signals.commands.things.ThingErrorResponse;
import org.eclipse.ditto.signals.commands.things.modify.ModifyFeaturePropertyResponse;
import org.eclipse.ditto.signals.commands.things.query.RetrieveFeatureResponse;

public final class ThingsServiceGlobalCommandResponseRegistryTest extends GlobalCommandResponseRegistryTestCases {

    public ThingsServiceGlobalCommandResponseRegistryTest() {
        super(
                SudoRetrieveThingResponse.class,
                RetrieveFeatureResponse.class,
                ModifyFeaturePropertyResponse.class,
                SendClaimMessageResponse.class,
                PurgeNamespaceResponse.class,
                RetrieveResourceResponse.class,
                DeleteSubjectResponse.class,
                ThingErrorResponse.class,
                PolicyErrorResponse.class,
                RetrieveLoggerConfigResponse.class,
<<<<<<< HEAD
                CleanupResponse.class,
                RetrieveConfigResponse.class,
                RetrieveHealthResponse.class
        );
=======
                PurgeEntitiesResponse.class);
>>>>>>> bd72dcce
    }

}<|MERGE_RESOLUTION|>--- conflicted
+++ resolved
@@ -15,12 +15,9 @@
 import org.eclipse.ditto.services.models.things.commands.sudo.SudoRetrieveThingResponse;
 import org.eclipse.ditto.services.utils.health.RetrieveHealthResponse;
 import org.eclipse.ditto.services.utils.test.GlobalCommandResponseRegistryTestCases;
-<<<<<<< HEAD
 import org.eclipse.ditto.signals.commands.cleanup.CleanupResponse;
 import org.eclipse.ditto.signals.commands.common.RetrieveConfigResponse;
-=======
 import org.eclipse.ditto.signals.commands.common.purge.PurgeEntitiesResponse;
->>>>>>> bd72dcce
 import org.eclipse.ditto.signals.commands.devops.RetrieveLoggerConfigResponse;
 import org.eclipse.ditto.signals.commands.messages.SendClaimMessageResponse;
 import org.eclipse.ditto.signals.commands.namespaces.PurgeNamespaceResponse;
@@ -45,14 +42,11 @@
                 ThingErrorResponse.class,
                 PolicyErrorResponse.class,
                 RetrieveLoggerConfigResponse.class,
-<<<<<<< HEAD
                 CleanupResponse.class,
                 RetrieveConfigResponse.class,
-                RetrieveHealthResponse.class
+                RetrieveHealthResponse.class,
+                PurgeEntitiesResponse.class
         );
-=======
-                PurgeEntitiesResponse.class);
->>>>>>> bd72dcce
     }
 
 }