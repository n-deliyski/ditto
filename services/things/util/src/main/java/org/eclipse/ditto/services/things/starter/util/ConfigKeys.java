--- conflicted
+++ resolved
@@ -36,133 +36,6 @@
     public static final String THINGS_TAGS_STREAMING_CACHE_SIZE = THINGS_TAGS_PREFIX +
             "streaming-cache-size";
 
-<<<<<<< HEAD
-    private static final String ENABLED_SUFFIX = "enabled";
-
-    public static final class Http {
-
-        private static final String PREFIX = THINGS_PREFIX + "http.";
-
-        /**
-         * Key of the hostname value of a HTTP service.
-         */
-        public static final String HOSTNAME = PREFIX + "hostname";
-
-        /**
-         * Key of the port number value of a HTTP service.
-         */
-        public static final String PORT = PREFIX + "port";
-
-        private Http() {
-            throw new AssertionError();
-        }
-
-    }
-
-    public static final class Cluster {
-
-        private static final String PREFIX = THINGS_PREFIX + "cluster.";
-
-        private static final String MAJORITY_CHECK_PREFIX = PREFIX + "majority-check.";
-
-        /**
-         * Key of the majority check delay.
-         */
-        public static final String MAJORITY_CHECK_DELAY = MAJORITY_CHECK_PREFIX + "delay";
-
-        /**
-         * Key of the majority check enabled configuration.
-         */
-        public static final String MAJORITY_CHECK_ENABLED = MAJORITY_CHECK_PREFIX + ENABLED_SUFFIX;
-
-        /**
-         * Key of the how many shards should be used in the cluster.
-         */
-        public static final String NUMBER_OF_SHARDS = PREFIX + "number-of-shards";
-
-        private Cluster() {
-            throw new AssertionError();
-        }
-
-    }
-
-    public static final class WebSocket {
-
-        private static final String PREFIX = THINGS_PREFIX + "websocket.";
-
-        /**
-         * Key of the web socket publisher backpressure config.
-         */
-        public static final String PUBLISHER_BACKPRESSURE = PREFIX + "publisher.backpressure-buffer-size";
-
-        /**
-         * Key of the web socket subscriber backpressure config.
-         */
-        public static final String SOCKET_SUBSCRIBER_BACKPRESSURE = PREFIX + "subscriber.backpressure-queue-size";
-
-        private WebSocket() {
-            throw new AssertionError();
-        }
-
-    }
-
-    public static final class HealthCheck {
-
-        private static final String PREFIX = THINGS_PREFIX + "health-check.";
-
-        private static final String PERSISTENCE_PREFIX = PREFIX + "persistence.";
-
-        /**
-         * The timeout of the health check for persistence. If the persistence takes longer than that to respond, it is
-         * considered "DOWN".
-         */
-        public static final String PERSISTENCE_TIMEOUT = PERSISTENCE_PREFIX + "timeout";
-
-        /**
-         * Whether the health check for persistence should be enabled or not.
-         */
-        public static final String PERSISTENCE_ENABLED = PERSISTENCE_PREFIX + ENABLED_SUFFIX;
-
-        /**
-         * The interval of the health check.
-         */
-        public static final String INTERVAL = PREFIX + "interval";
-
-        /**
-         * Whether the health check should be enabled (globally) or not.
-         */
-        public static final String ENABLED = PREFIX + ENABLED_SUFFIX;
-
-        private HealthCheck() {
-            throw new AssertionError();
-        }
-
-    }
-
-    public static final class Metrics {
-
-        private static final String PREFIX = THINGS_PREFIX + "metrics.";
-
-        /**
-         * Whether gathering system metrics is enabled.
-         */
-        public static final String SYSTEM_METRICS_ENABLED = PREFIX + "systemMetrics." + ENABLED_SUFFIX;
-        /**
-         * Whether reporting metrics to prometheus is enabled.
-         */
-        public static final String PROMETHEUS_ENABLED = PREFIX + "prometheus." + ENABLED_SUFFIX;
-        /**
-         * Whether reporting traces to jaeger is enabled.
-         */
-        public static final String JAEGER_ENABLED = PREFIX + "jaeger." + ENABLED_SUFFIX;
-
-        private Metrics() {
-            throw new AssertionError();
-        }
-    }
-
-=======
->>>>>>> 3a0d55cb
     public static final class Thing {
 
         private static final String PREFIX = THINGS_PREFIX + "thing.";
