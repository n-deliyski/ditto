--- conflicted
+++ resolved
@@ -11,10 +11,7 @@
  */
 package org.eclipse.ditto.services.things.persistence.actors.strategies.commands;
 
-<<<<<<< HEAD
 import java.util.Optional;
-=======
->>>>>>> 9d9e7633
 
 import javax.annotation.Nullable;
 import javax.annotation.concurrent.Immutable;
@@ -55,17 +52,9 @@
             return lengthWithOutAttributes + attributesLength;
         }, command::getDittoHeaders);
 
-<<<<<<< HEAD
-        return extractAttributes(thing)
-=======
         return nonNullThing.getAttributes()
->>>>>>> 9d9e7633
                 .map(attributes -> getModifyResult(context, nextRevision, command))
                 .orElseGet(() -> getCreateResult(context, nextRevision, command));
-    }
-
-    private Optional<Attributes> extractAttributes(final @Nullable Thing thing) {
-        return getThingOrThrow(thing).getAttributes();
     }
 
     private Result getModifyResult(final Context context, final long nextRevision,
@@ -91,6 +80,6 @@
 
     @Override
     public Optional<Attributes> determineETagEntity(final ModifyAttributes command, @Nullable final Thing thing) {
-        return extractAttributes(thing);
+        return getThingOrThrow(thing).getAttributes();
     }
 }