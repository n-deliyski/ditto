--- conflicted
+++ resolved
@@ -43,9 +43,6 @@
     protected Result doApply(final Context context, @Nullable final Thing thing,
             final long nextRevision, final ModifyFeatures command) {
 
-<<<<<<< HEAD
-        return extractFeatures(thing)
-=======
         final Thing nonNullThing = getThingOrThrow(thing);
 
         ThingCommandSizeValidator.getInstance().ensureValidSize(() -> {
@@ -57,13 +54,8 @@
         }, command::getDittoHeaders);
 
         return nonNullThing.getFeatures()
->>>>>>> 9d9e7633
                 .map(features -> getModifyResult(context, nextRevision, command))
                 .orElseGet(() -> getCreateResult(context, nextRevision, command));
-    }
-
-    private Optional<Features> extractFeatures(final @Nullable Thing thing) {
-        return getThingOrThrow(thing).getFeatures();
     }
 
     private Result getModifyResult(final Context context, final long nextRevision,
@@ -92,6 +84,6 @@
 
     @Override
     public Optional<Features> determineETagEntity(final ModifyFeatures command, @Nullable final Thing thing) {
-        return extractFeatures(thing);
+        return getThingOrThrow(thing).getFeatures();
     }
 }