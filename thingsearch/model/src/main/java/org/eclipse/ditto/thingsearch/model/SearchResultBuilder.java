--- conflicted
+++ resolved
@@ -42,18 +42,6 @@
     SearchResultBuilder cursor(@Nullable String cursor);
 
     /**
-<<<<<<< HEAD
-     * Set the timestamp of the last modification of the search result.
-     *
-     * @param lastModified the timestamp.
-     * @return this builder.
-     * @since 3.0.0
-     */
-    SearchResultBuilder lastModified(@Nullable Instant lastModified);
-
-    /**
-=======
->>>>>>> 9b194d43
      * Adds at least one {@link JsonValue} to the {@code SearchResult} to be built.
      *
      * @param item the item to add to the results.
