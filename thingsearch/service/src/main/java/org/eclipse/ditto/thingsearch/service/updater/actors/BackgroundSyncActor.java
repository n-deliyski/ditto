--- conflicted
+++ resolved
@@ -248,14 +248,6 @@
                 .runWith(Sink.ignore(), materializer);
     }
 
-<<<<<<< HEAD
-    private void handleInconsistency(final Metadata metadata) {
-        final var thingId = metadata.getThingId();
-        final var command =
-                SudoUpdateThing.of(thingId, metadata.shouldInvalidateThing(), metadata.shouldInvalidatePolicy(),
-                        UpdateReason.BACKGROUND_SYNC, DittoHeaders.empty());
-        thingsUpdater.tell(command, ActorRef.noSender());
-=======
     private Procedure<Metadata> handleInconsistency(final boolean forceUpdateAllThings,
             final boolean forceInvalidateThing, final boolean forceInvalidatePolicy) {
         return metadata -> {
@@ -269,12 +261,11 @@
             }
 
             final var command =
-                    UpdateThing.of(thingId, forceInvalidateThing || metadata.shouldInvalidateThing(),
+                    SudoUpdateThing.of(thingId, forceInvalidateThing || metadata.shouldInvalidateThing(),
                             forceInvalidatePolicy || metadata.shouldInvalidatePolicy(),
                             UpdateReason.BACKGROUND_SYNC, headers);
             thingsUpdater.tell(command, ActorRef.noSender());
         };
->>>>>>> 44efc560
     }
 
     private Source<ThingId, NotUsed> getLowerBoundSource() {
