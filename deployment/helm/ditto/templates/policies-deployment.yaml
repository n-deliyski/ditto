# Copyright (c) 2023 Contributors to the Eclipse Foundation
#
# See the NOTICE file(s) distributed with this work for additional
# information regarding copyright ownership.
#
# This program and the accompanying materials are made available under the
# terms of the Eclipse Public License 2.0 which is available at
# http://www.eclipse.org/legal/epl-2.0
#
# SPDX-License-Identifier: EPL-2.0
{{- if .Values.policies.enabled -}}
---
apiVersion: apps/v1
kind: Deployment
metadata:
  name: {{ include "ditto.fullname" . }}-policies
  labels:
    app.kubernetes.io/name: {{ include "ditto.name" . }}-policies
{{ include "ditto.labels" . | indent 4 }}
spec:
  replicas: {{ .Values.policies.replicaCount }}
  strategy:
  {{- with .Values.policies.updateStrategy }}
  {{- toYaml . | nindent 4 }}
  {{- end }}
  minReadySeconds: {{ .Values.policies.minReadySeconds }}
  selector:
    matchLabels:
      app.kubernetes.io/name: {{ include "ditto.name" . }}-policies
      app.kubernetes.io/instance: {{ .Release.Name }}
  template:
    metadata:
      labels:
        app.kubernetes.io/name: {{ include "ditto.name" . }}-policies
        app.kubernetes.io/instance: {{ .Release.Name }}
        actorSystemName: {{ .Values.pekko.actorSystemName }}
        {{- with .Values.policies.additionalLabels }}
        {{- toYaml . | nindent 8 }}
        {{- end }}
      annotations:
        {{- if .Values.global.prometheus.enabled }}
        prometheus.io/scrape: "true"
        prometheus.io/path: "{{ .Values.global.prometheus.path }}"
        prometheus.io/port: "{{ .Values.global.prometheus.port }}"
        {{- end }}
        checksum/mongodb-config: {{ include (print $.Template.BasePath "/mongodb-secret.yaml") . | sha256sum }}
        {{- with .Values.policies.additionalAnnotations }}
        {{- toYaml . | nindent 8 }}
        {{- end }}
    spec:
      {{- if .Values.rbac.enabled }}
      serviceAccountName: {{ template "ditto.serviceAccountName" . }}
      {{- end }}
      {{- with .Values.global.imagePullSecrets }}
      imagePullSecrets:
        {{- toYaml . | nindent 8 }}
      {{- end }}
      securityContext:
        fsGroup: 1000
      initContainers:
        {{- if .Values.global.logging.logFiles.enabled }}
        - name: change-volume-owner
          image: busybox
          securityContext:
            runAsUser: 0
          command: [ "sh", "-c", "chown -R 1000:1000 /var/log/ditto && echo 'changed ownership of /var/log/ditto to 1000:1000'" ]
          volumeMounts:
            - name: ditto-log-files-directory
              mountPath: /var/log/ditto
        {{- end }}
      topologySpreadConstraints:
        - maxSkew: {{ .Values.policies.topologySpreadConstraints.maxSkew }}
          topologyKey: {{ .Values.policies.topologySpreadConstraints.topologyKey }}
          whenUnsatisfiable: {{ .Values.policies.topologySpreadConstraints.whenUnsatisfiable }}
          labelSelector:
            matchLabels:
              app.kubernetes.io/name: {{ include "ditto.name" . }}-policies
      containers:
        - name: {{ .Chart.Name }}-policies
          image: {{ printf "%s:%s" .Values.policies.image.repository ( default .Chart.AppVersion ( default .Values.dittoTag .Values.policies.image.tag ) ) }}
          imagePullPolicy: {{ .Values.policies.image.pullPolicy }}
          env:
            {{- if not .Values.global.logging.customConfigFile.enabled }}
            - name: DITTO_LOGGING_DISABLE_SYSOUT_LOG
              value: "{{ if .Values.global.logging.sysout.enabled }}false{{ else }}true{{ end }}"
            - name: DITTO_LOGGING_FILE_APPENDER
              value: "{{ if .Values.global.logging.logFiles.enabled }}true{{ else }}false{{ end }}"
            {{- end }}
            - name: DITTO_TRACING_ENABLED
              value: "{{ .Values.global.tracing.enabled }}"
            - name: OTEL_EXPORTER_OTLP_ENDPOINT
              value: "{{ tpl .Values.global.tracing.otelExporterOtlpEndpoint . }}"
            - name: DITTO_TRACING_SAMPLER
              value: "{{ .Values.global.tracing.sampler }}"
            - name: DITTO_TRACING_RANDOM_SAMPLER_PROBABILITY
              value: "{{ .Values.global.tracing.randomSampler.probability }}"
            - name: DITTO_TRACING_ADAPTIVE_SAMPLER_THROUGHPUT
              value: "{{ .Values.global.tracing.adaptiveSampler.throughput }}"
            {{- if .Values.global.logging.logstash.enabled }}
            - name: DITTO_LOGGING_LOGSTASH_SERVER
              value: "{{ .Values.global.logging.logstash.endpoint }}"
            {{- end }}
            - name: POD_LABEL_SELECTOR
              value: "app.kubernetes.io/name=%s"
            - name: POD_NAMESPACE
              value: {{.Release.Namespace}}
            - name: INSTANCE_INDEX
              valueFrom:
                fieldRef:
                  apiVersion: v1
                  fieldPath: metadata.name
            - name: HOSTNAME
              valueFrom:
                fieldRef:
                  apiVersion: v1
                  fieldPath: status.podIP
            - name: DISCOVERY_METHOD
              value: "kubernetes-api"
            - name: TZ
              value: "{{ .Values.global.timezone }}"
            - name: JAVA_TOOL_OPTIONS
              value: >
                {{ .Values.global.jvmOptions }}
                -XX:ActiveProcessorCount={{ .Values.policies.jvm.activeProcessorCount }}
                -XX:MaxRAMPercentage={{ .Values.policies.jvm.heapRamPercentage }}
                -XX:InitialRAMPercentage={{ .Values.policies.jvm.heapRamPercentage }}
                -XX:MaxGCPauseMillis={{ .Values.policies.jvm.maxGcPauseMillis }}
                {{ .Values.policies.additionalJvmOptions }}
                {{- .Values.global.pekkoOptions }}
                {{- if .Values.global.logging.customConfigFile.enabled }}
                -Dlogback.configurationFile=/opt/ditto/{{ .Values.global.logging.customConfigFile.fileName }}
                {{- end }}
                {{- range $index, $header := .Values.policies.config.persistence.events.historicalHeadersToPersist }}
                "{{ printf "%s%d=%s" "-Dditto.policies.policy.event.historical-headers-to-persist." $index $header }}"
                {{- end }}
                {{- range $grantIdx, $grant := .Values.policies.config.entityCreation.grants }}
                "{{ printf "%s%d%s=%s" "-Dditto.entity-creation.grant." $grantIdx ".resource-types.0" "policy" }}"
                {{- range $namespaceIdx, $namespace := $grant.namespaces }}
                "{{ printf "%s%d%s%d=%s" "-Dditto.entity-creation.grant." $grantIdx ".namespaces." $namespaceIdx $namespace }}"
                {{- end }}
                {{- range $subjectIdx, $subject := $grant.authSubjects }}
                "{{ printf "%s%d%s%d=%s" "-Dditto.entity-creation.grant." $grantIdx ".auth-subjects." $subjectIdx $subject }}"
                {{- end }}
                {{- end }}
                {{- range $revokeIdx, $revoke := .Values.policies.config.entityCreation.revokes }}
                "{{ printf "%s%d%s=%s" "-Dditto.entity-creation.revoke." $revokeIdx ".resource-types.0" "policy" }}"
                {{- range $namespaceIdx, $namespace := $revoke.namespaces }}
                "{{ printf "%s%d%s%d=%s" "-Dditto.entity-creation.revoke." $revokeIdx ".namespaces." $namespaceIdx $namespace }}"
                {{- end }}
                {{- range $subjectIdx, $subject := $revoke.authSubjects }}
                "{{ printf "%s%d%s%d=%s" "-Dditto.entity-creation.revoke." $revokeIdx ".auth-subjects." $subjectIdx $subject }}"
                {{- end }}
                {{- end }}
                {{ join " " .Values.policies.systemProps }}
            - name: MONGO_DB_SSL_ENABLED
              value: "{{ if .Values.dbconfig.policies.ssl }}true{{ else }}false{{ end }}"
            - name: MONGO_DB_URI
              valueFrom:
                secretKeyRef:
                  name: {{ .Values.dbconfig.uriSecret | default ( printf "%s-mongodb-secret" ( include "ditto.fullname" . )) }}
                  key: policies-uri
            - name: MONGO_DB_CONNECTION_MIN_POOL_SIZE
              value: "{{ .Values.policies.config.mongodb.minPoolSize }}"
            - name: MONGO_DB_CONNECTION_POOL_SIZE
              value: "{{ .Values.policies.config.mongodb.maxPoolSize }}"
            - name: MONGO_DB_CONNECTION_POOL_IDLE_TIME
              value: "{{ .Values.policies.config.mongodb.maxPoolIdleTime }}"
            {{- if .Values.global.prometheus.enabled }}
            - name: PROMETHEUS_PORT
              value: "{{ .Values.global.prometheus.port }}"
            {{- end }}
            - name: CLUSTER_BS_REQUIRED_CONTACTS
              value: "{{ .Values.global.cluster.requiredContactPoints }}"
            - name: DITTO_DDATA_NUMBER_OF_SHARDS
              value: "{{ .Values.global.cluster.ddata.numberOfShards }}"
            - name: DITTO_DDATA_MAX_DELTA_ELEMENTS
              value: "{{ .Values.global.cluster.ddata.maxDeltaElements }}"
            - name: CLUSTER_NUMBER_OF_SHARDS
              value: "{{ .Values.global.cluster.numberOfShards }}"
            - name: CLUSTER_DOWNING_STABLE_AFTER
              value: "{{ .Values.global.cluster.downingStableAfter }}"
            - name: CLUSTER_DOWNING_DOWN_ALL_WHEN_UNSTABLE
              value: "{{ .Values.global.cluster.downAllWhenUnstable }}"
<<<<<<< HEAD
            - name: PEKKO_PERSISTENCE_MONGO_JOURNAL_WRITE_CONCERN
=======
            - name: REMOTE_MAX_FRAMESIZE
              value: "{{ .Values.global.limits.akkaClusterMaxFramesize }}"
            - name: LIMITS_THINGS_MAX_SIZE
              value: "{{ .Values.global.limits.thingsMaxSize }}"
            - name: LIMITS_POLICIES_MAX_SIZE
              value: "{{ .Values.global.limits.policiesMaxSize }}"
            - name: LIMITS_POLICIES_MAX_IMPORTS
              value: "{{ .Values.global.limits.policiesMaxImports }}"
            - name: LIMITS_MESSAGES_MAX_SIZE
              value: "{{ .Values.global.limits.messagesMaxSize }}"
            - name: LIMITS_MESSAGES_HEADERS_SIZE
              value: "{{ .Values.global.limits.maxHeadersSize }}"
            - name: LIMITS_MESSAGES_AUTH_SUBJECTS_COUNT
              value: "{{ .Values.global.limits.maxAuthSubjectsCount }}"
            - name: AKKA_PERSISTENCE_MONGO_JOURNAL_WRITE_CONCERN
>>>>>>> d76b94f2
              value: "{{ .Values.policies.config.mongodb.journalWriteConcern }}"
            - name: PEKKO_PERSISTENCE_MONGO_SNAPS_WRITE_CONCERN
              value: "{{ .Values.policies.config.mongodb.snapsWriteConcern }}"
            - name: BREAKER_MAXTRIES
              value: "{{ .Values.policies.config.mongodb.journalCircuitBreaker.maxTries }}"
            - name: BREAKER_TIMEOUT
              value: "{{ .Values.policies.config.mongodb.journalCircuitBreaker.timeout }}"
            - name: BREAKER_RESET
              value: "{{ .Values.policies.config.mongodb.journalCircuitBreaker.reset }}"
            - name: SNAPSHOT_BREAKER_MAXTRIES
              value: "{{ .Values.policies.config.mongodb.snapsCircuitBreaker.maxTries }}"
            - name: SNAPSHOT_BREAKER_TIMEOUT
              value: "{{ .Values.policies.config.mongodb.snapsCircuitBreaker.timeout }}"
            - name: SNAPSHOT_BREAKER_RESET
              value: "{{ .Values.policies.config.mongodb.snapsCircuitBreaker.reset }}"
            - name: POLICY_ACTIVITY_CHECK_INTERVAL
              value: "{{ .Values.policies.config.persistence.activityCheckInterval }}"
            - name: HEALTH_CHECK_METRICS_REPORTER_RESOLUTION
              value: "{{ .Values.policies.config.cleanup.metricsReporter.resolution }}"
            - name: HEALTH_CHECK_METRICS_REPORTER_HISTORY
              value: "{{ .Values.policies.config.cleanup.metricsReporter.history }}"
            - name: CLEANUP_ENABLED
              value: "{{ .Values.policies.config.cleanup.enabled }}"
            - name: CLEANUP_QUIET_PERIOD
              value: "{{ .Values.policies.config.cleanup.quietPeriod }}"
            - name: CLEANUP_HISTORY_RETENTION_DURATION
              value: "{{ .Values.policies.config.cleanup.history.retentionDuration }}"
            - name: CLEANUP_INTERVAL
              value: "{{ .Values.policies.config.cleanup.interval }}"
            - name: CLEANUP_TIMER_THRESHOLD
              value: "{{ .Values.policies.config.cleanup.timerThreshold }}"
            - name: CLEANUP_CREDITS_PER_BATCH
              value: "{{ .Values.policies.config.cleanup.creditsPerBatch }}"
            - name: CLEANUP_DELETE_FINAL_DELETED_SNAPSHOT
              value: "{{ .Values.policies.config.cleanup.deleteFinalDeletedSnapshot }}"
            - name: POLICIES_PERSISTENCE_PING_RATE_FREQUENCY
              value: "{{ .Values.policies.config.persistence.pingRate.frequency }}"
            - name: POLICIES_PERSISTENCE_PING_RATE_ENTITIES
              value: "{{ .Values.policies.config.persistence.pingRate.entities }}"
            - name: POLICY_SNAPSHOT_INTERVAL
              value: "{{ .Values.policies.config.persistence.snapshots.interval }}"
            - name: POLICY_SNAPSHOT_THRESHOLD
              value: "{{ .Values.policies.config.persistence.snapshots.threshold }}"
            {{- if .Values.policies.extraEnv }}
              {{- toYaml .Values.policies.extraEnv | nindent 12 }}
            {{- end }}
          ports:
            - name: http
              containerPort: 8080
              protocol: TCP
            - name: remoting
              containerPort: {{ .Values.pekko.remoting.port }}
              protocol: TCP
            - name: management
              containerPort: {{ .Values.pekko.mgmthttp.port }}
              protocol: TCP
            {{- if .Values.global.prometheus.enabled }}
            - name: prometheus
              protocol: TCP
              containerPort: {{ .Values.global.prometheus.port }}
            {{- end }}
          readinessProbe:
            httpGet:
              port: management
              path: /ready
            initialDelaySeconds: {{ .Values.policies.readinessProbe.initialDelaySeconds }}
            periodSeconds: {{ .Values.policies.readinessProbe.periodSeconds }}
            timeoutSeconds: {{ .Values.policies.readinessProbe.timeoutSeconds }}
            successThreshold: {{ .Values.policies.readinessProbe.successThreshold }}
            failureThreshold: {{ .Values.policies.readinessProbe.failureThreshold }}
          livenessProbe:
            httpGet:
              port: management
              path: /alive
            initialDelaySeconds: {{ .Values.policies.livenessProbe.initialDelaySeconds }}
            periodSeconds: {{ .Values.policies.livenessProbe.periodSeconds }}
            timeoutSeconds: {{ .Values.policies.livenessProbe.timeoutSeconds }}
            successThreshold: {{ .Values.policies.livenessProbe.successThreshold }}
            failureThreshold: {{ .Values.policies.livenessProbe.failureThreshold }}
          volumeMounts:
            {{- if .Values.global.logging.customConfigFile.enabled }}
            - name: ditto-custom-log-config
              mountPath: /opt/ditto/{{ .Values.global.logging.customConfigFile.fileName }}
              subPath: {{ .Values.global.logging.customConfigFile.fileName }}
            {{- end }}
            {{- if .Values.global.logging.logFiles.enabled }}
            - name: ditto-log-files-directory
              mountPath: /var/log/ditto
            {{- end }}
          resources:
            requests:
              cpu: {{ mulf .Values.policies.resources.cpu 1000 }}m
              memory: {{ .Values.policies.resources.memoryMi }}Mi
            limits:
              # ## no cpu limit to avoid CFS scheduler limits
              # ref: https://pekko.apache.org/docs/pekko/current/additional/deploying.html#deploying-to-kubernetes
              # cpu: ""
              memory: {{ .Values.policies.resources.memoryMi }}Mi
          {{- if .Values.openshift.enabled }}
          {{- with .Values.openshift.securityContext }}
          securityContext:
            {{- toYaml . | nindent 8 }}
          {{- end }}
          {{- else }}
          securityContext:
            runAsNonRoot: true
            runAsUser: 1000
            runAsGroup: 1000
            allowPrivilegeEscalation: false
          {{- end }}
      priorityClassName: "{{ .Values.policies.priorityClassName }}"
      {{- with .Values.policies.nodeSelector }}
      nodeSelector:
        {{- toYaml . | nindent 8 }}
      {{- end }}
      {{- with .Values.policies.affinity }}
      affinity:
        {{- toYaml . | nindent 8 }}
      {{- end }}
      {{- with .Values.policies.tolerations }}
      tolerations:
        {{- toYaml . | nindent 8 }}
      {{- end }}
      volumes:
        {{- if .Values.global.logging.customConfigFile.enabled }}
        - name: ditto-custom-log-config
          configMap:
            name: {{ .Release.Name }}-logback-config-policies-xml
        {{- end }}
        {{- if .Values.global.logging.logFiles.enabled }}
        - name: ditto-log-files-directory
          hostPath:
            path: /var/log/ditto
            type: DirectoryOrCreate
        {{- end }}
{{- end }}<|MERGE_RESOLUTION|>--- conflicted
+++ resolved
@@ -181,9 +181,6 @@
               value: "{{ .Values.global.cluster.downingStableAfter }}"
             - name: CLUSTER_DOWNING_DOWN_ALL_WHEN_UNSTABLE
               value: "{{ .Values.global.cluster.downAllWhenUnstable }}"
-<<<<<<< HEAD
-            - name: PEKKO_PERSISTENCE_MONGO_JOURNAL_WRITE_CONCERN
-=======
             - name: REMOTE_MAX_FRAMESIZE
               value: "{{ .Values.global.limits.akkaClusterMaxFramesize }}"
             - name: LIMITS_THINGS_MAX_SIZE
@@ -198,8 +195,7 @@
               value: "{{ .Values.global.limits.maxHeadersSize }}"
             - name: LIMITS_MESSAGES_AUTH_SUBJECTS_COUNT
               value: "{{ .Values.global.limits.maxAuthSubjectsCount }}"
-            - name: AKKA_PERSISTENCE_MONGO_JOURNAL_WRITE_CONCERN
->>>>>>> d76b94f2
+            - name: PEKKO_PERSISTENCE_MONGO_JOURNAL_WRITE_CONCERN
               value: "{{ .Values.policies.config.mongodb.journalWriteConcern }}"
             - name: PEKKO_PERSISTENCE_MONGO_SNAPS_WRITE_CONCERN
               value: "{{ .Values.policies.config.mongodb.snapsWriteConcern }}"
