/*
 * Copyright (c) 2017 Contributors to the Eclipse Foundation
 *
 * See the NOTICE file(s) distributed with this work for additional
 * information regarding copyright ownership.
 *
 * This program and the accompanying materials are made available under the
 * terms of the Eclipse Public License 2.0 which is available at
 * http://www.eclipse.org/legal/epl-2.0
 *
 * SPDX-License-Identifier: EPL-2.0
 */
package org.eclipse.ditto.concierge.service.enforcement;

import static java.util.Objects.requireNonNull;
import static org.eclipse.ditto.base.model.common.ConditionChecker.checkNotNull;
import static org.eclipse.ditto.concierge.service.enforcement.LiveSignalEnforcement.addEffectedReadSubjectsToThingLiveSignal;
import static org.eclipse.ditto.concierge.service.enforcement.LiveSignalEnforcement.adjustTimeoutAndFilterLiveQueryResponse;
import static org.eclipse.ditto.policies.api.Permission.MIN_REQUIRED_POLICY_PERMISSIONS;

import java.time.Instant;
import java.util.Collections;
import java.util.HashMap;
import java.util.HashSet;
import java.util.Map;
import java.util.Objects;
import java.util.Optional;
import java.util.Set;
import java.util.concurrent.CompletableFuture;
import java.util.concurrent.CompletionStage;
import java.util.function.BiFunction;
import java.util.function.Function;
import java.util.function.Supplier;
import java.util.stream.Collectors;

import javax.annotation.Nullable;

import org.eclipse.ditto.base.api.persistence.PersistenceLifecycle;
import org.eclipse.ditto.base.model.auth.AuthorizationContext;
import org.eclipse.ditto.base.model.auth.AuthorizationSubject;
import org.eclipse.ditto.base.model.entity.id.EntityId;
import org.eclipse.ditto.base.model.exceptions.AskException;
import org.eclipse.ditto.base.model.exceptions.DittoJsonException;
import org.eclipse.ditto.base.model.exceptions.DittoRuntimeException;
import org.eclipse.ditto.base.model.headers.DittoHeaderDefinition;
import org.eclipse.ditto.base.model.headers.DittoHeaders;
import org.eclipse.ditto.base.model.headers.DittoHeadersBuilder;
import org.eclipse.ditto.base.model.headers.DittoHeadersSettable;
import org.eclipse.ditto.base.model.headers.LiveChannelTimeoutStrategy;
import org.eclipse.ditto.base.model.headers.WithDittoHeaders;
import org.eclipse.ditto.base.model.json.FieldType;
import org.eclipse.ditto.base.model.json.JsonSchemaVersion;
import org.eclipse.ditto.base.model.namespaces.NamespaceBlockedException;
import org.eclipse.ditto.base.model.signals.Signal;
import org.eclipse.ditto.base.model.signals.commands.CommandToExceptionRegistry;
import org.eclipse.ditto.base.model.signals.commands.ErrorResponse;
import org.eclipse.ditto.base.model.signals.commands.exceptions.GatewayCommandTimeoutException;
import org.eclipse.ditto.base.model.signals.commands.exceptions.GatewayInternalErrorException;
import org.eclipse.ditto.concierge.api.ConciergeMessagingConstants;
<<<<<<< HEAD
import org.eclipse.ditto.concierge.service.actors.LiveResponseAndAcknowledgementForwarder;
import org.eclipse.ditto.concierge.service.common.EnforcementConfig;
=======
import org.eclipse.ditto.concierge.service.common.ConciergeConfig;
import org.eclipse.ditto.concierge.service.common.DittoConciergeConfig;
>>>>>>> dbe23a74
import org.eclipse.ditto.concierge.service.enforcement.placeholders.references.PolicyIdReferencePlaceholderResolver;
import org.eclipse.ditto.concierge.service.enforcement.placeholders.references.ReferencePlaceholder;
import org.eclipse.ditto.internal.models.signal.CommandHeaderRestoration;
import org.eclipse.ditto.internal.models.signal.SignalInformationPoint;
import org.eclipse.ditto.internal.utils.akka.logging.DittoLoggerFactory;
import org.eclipse.ditto.internal.utils.akka.logging.ThreadSafeDittoLogger;
import org.eclipse.ditto.internal.utils.cache.Cache;
import org.eclipse.ditto.internal.utils.cache.entry.Entry;
import org.eclipse.ditto.internal.utils.cacheloaders.AskWithRetry;
import org.eclipse.ditto.internal.utils.cacheloaders.EnforcementCacheKey;
import org.eclipse.ditto.internal.utils.cacheloaders.EnforcementContext;
import org.eclipse.ditto.internal.utils.cacheloaders.PolicyEnforcer;
import org.eclipse.ditto.internal.utils.cluster.DistPubSubAccess;
<<<<<<< HEAD
import org.eclipse.ditto.internal.utils.pubsub.LiveSignalPub;
=======
import org.eclipse.ditto.internal.utils.config.DefaultScopedConfig;
>>>>>>> dbe23a74
import org.eclipse.ditto.json.JsonFactory;
import org.eclipse.ditto.json.JsonFieldSelector;
import org.eclipse.ditto.json.JsonObject;
import org.eclipse.ditto.json.JsonObjectBuilder;
import org.eclipse.ditto.json.JsonPointer;
import org.eclipse.ditto.json.JsonPointerInvalidException;
import org.eclipse.ditto.json.JsonRuntimeException;
import org.eclipse.ditto.json.JsonValue;
import org.eclipse.ditto.policies.api.Permission;
import org.eclipse.ditto.policies.api.PoliciesValidator;
import org.eclipse.ditto.policies.model.Permissions;
import org.eclipse.ditto.policies.model.PoliciesModelFactory;
import org.eclipse.ditto.policies.model.PoliciesResourceType;
import org.eclipse.ditto.policies.model.Policy;
import org.eclipse.ditto.policies.model.PolicyException;
import org.eclipse.ditto.policies.model.PolicyId;
import org.eclipse.ditto.policies.model.ResourceKey;
import org.eclipse.ditto.policies.model.Subject;
import org.eclipse.ditto.policies.model.SubjectId;
import org.eclipse.ditto.policies.model.enforcers.Enforcer;
import org.eclipse.ditto.policies.model.enforcers.PolicyEnforcers;
import org.eclipse.ditto.policies.model.signals.commands.PolicyErrorResponse;
import org.eclipse.ditto.policies.model.signals.commands.exceptions.PolicyConflictException;
import org.eclipse.ditto.policies.model.signals.commands.exceptions.PolicyNotAccessibleException;
import org.eclipse.ditto.policies.model.signals.commands.exceptions.PolicyUnavailableException;
import org.eclipse.ditto.policies.model.signals.commands.modify.CreatePolicy;
import org.eclipse.ditto.policies.model.signals.commands.modify.CreatePolicyResponse;
import org.eclipse.ditto.policies.model.signals.commands.query.RetrievePolicy;
import org.eclipse.ditto.policies.model.signals.commands.query.RetrievePolicyResponse;
import org.eclipse.ditto.protocol.TopicPath;
import org.eclipse.ditto.rql.model.ParserException;
import org.eclipse.ditto.rql.model.predicates.ast.RootNode;
import org.eclipse.ditto.rql.parser.RqlPredicateParser;
import org.eclipse.ditto.rql.query.things.FieldNamesPredicateVisitor;
import org.eclipse.ditto.things.model.Thing;
import org.eclipse.ditto.things.model.ThingConstants;
import org.eclipse.ditto.things.model.ThingId;
import org.eclipse.ditto.things.model.signals.commands.ThingCommand;
import org.eclipse.ditto.things.model.signals.commands.exceptions.LiveChannelConditionNotAllowedException;
import org.eclipse.ditto.things.model.signals.commands.exceptions.PolicyIdNotAllowedException;
import org.eclipse.ditto.things.model.signals.commands.exceptions.PolicyInvalidException;
import org.eclipse.ditto.things.model.signals.commands.exceptions.ThingCommandToAccessExceptionRegistry;
import org.eclipse.ditto.things.model.signals.commands.exceptions.ThingCommandToModifyExceptionRegistry;
import org.eclipse.ditto.things.model.signals.commands.exceptions.ThingConditionFailedException;
import org.eclipse.ditto.things.model.signals.commands.exceptions.ThingConditionInvalidException;
import org.eclipse.ditto.things.model.signals.commands.exceptions.ThingNotAccessibleException;
import org.eclipse.ditto.things.model.signals.commands.exceptions.ThingNotCreatableException;
import org.eclipse.ditto.things.model.signals.commands.exceptions.ThingNotModifiableException;
import org.eclipse.ditto.things.model.signals.commands.exceptions.ThingUnavailableException;
import org.eclipse.ditto.things.model.signals.commands.modify.CreateThing;
import org.eclipse.ditto.things.model.signals.commands.modify.MergeThing;
import org.eclipse.ditto.things.model.signals.commands.modify.ModifyThing;
import org.eclipse.ditto.things.model.signals.commands.modify.ThingModifyCommand;
import org.eclipse.ditto.things.model.signals.commands.query.RetrieveThing;
import org.eclipse.ditto.things.model.signals.commands.query.RetrieveThingResponse;
import org.eclipse.ditto.things.model.signals.commands.query.ThingQueryCommand;
import org.eclipse.ditto.things.model.signals.commands.query.ThingQueryCommandResponse;

import akka.actor.ActorRef;
import akka.actor.ActorSystem;
import akka.pattern.AskTimeoutException;

/**
 * Authorize {@code ThingCommand}.
 */
public final class ThingCommandEnforcement
        extends AbstractEnforcementWithAsk<ThingCommand<?>, ThingQueryCommandResponse<?>> {

    private static final ThreadSafeDittoLogger LOGGER =
            DittoLoggerFactory.getThreadSafeLogger(ThingCommandEnforcement.class);

    private static final Map<String, ThreadSafeDittoLogger> NAMESPACE_INSPECTION_LOGGERS = new HashMap<>();

    /**
     * Label of default policy entry in default policy.
     */
    private static final String DEFAULT_POLICY_ENTRY_LABEL = "DEFAULT";

    /**
     * Json fields that are always shown regardless of authorization.
     */
    private static final JsonFieldSelector THING_QUERY_COMMAND_RESPONSE_ALLOWLIST =
            JsonFactory.newFieldSelector(Thing.JsonFields.ID);

    private final ActorRef thingsShardRegion;
    private final ActorRef policiesShardRegion;
    private final EnforcerRetriever<Enforcer> thingEnforcerRetriever;
    private final EnforcerRetriever<Enforcer> policyEnforcerRetriever;
    private final Cache<EnforcementCacheKey, Entry<EnforcementCacheKey>> thingIdCache;
    private final Cache<EnforcementCacheKey, Entry<Enforcer>> policyEnforcerCache;
    private final PreEnforcer preEnforcer;
    private final PolicyIdReferencePlaceholderResolver policyIdReferencePlaceholderResolver;
<<<<<<< HEAD
    private final LiveSignalPub liveSignalPub;
    private final ActorSystem actorSystem;
    private final EnforcementConfig enforcementConfig;
    private final ResponseReceiverCache responseReceiverCache;
=======
    private final CreationRestrictionEnforcer creationRestrictionEnforcer;
>>>>>>> dbe23a74

    private ThingCommandEnforcement(final Contextual<ThingCommand<?>> data,
            final ActorSystem actorSystem,
            final ActorRef thingsShardRegion,
            final ActorRef policiesShardRegion,
            final Cache<EnforcementCacheKey, Entry<EnforcementCacheKey>> thingIdCache,
            final Cache<EnforcementCacheKey, Entry<Enforcer>> policyEnforcerCache,
            final PreEnforcer preEnforcer,
<<<<<<< HEAD
            final LiveSignalPub liveSignalPub,
            final ActorSystem actorSystem,
            final EnforcementConfig enforcementConfig,
            final ResponseReceiverCache responseReceiverCache) {
=======
            final CreationRestrictionEnforcer creationRestrictionEnforcer) {
>>>>>>> dbe23a74

        super(data, ThingQueryCommandResponse.class);
        this.thingsShardRegion = requireNonNull(thingsShardRegion);
        this.policiesShardRegion = requireNonNull(policiesShardRegion);
<<<<<<< HEAD
=======

        final ConciergeConfig conciergeConfig = DittoConciergeConfig.of(
                DefaultScopedConfig.dittoScoped(actorSystem.settings().config())
        );

        conciergeConfig.getEnforcementConfig().getSpecialLoggingInspectedNamespaces()
                .forEach(loggedNamespace -> NAMESPACE_INSPECTION_LOGGERS.put(
                        loggedNamespace,
                        DittoLoggerFactory.getThreadSafeLogger(ThingCommandEnforcement.class.getName() +
                                ".namespace." + loggedNamespace)));

>>>>>>> dbe23a74
        this.thingIdCache = requireNonNull(thingIdCache);
        this.policyEnforcerCache = requireNonNull(policyEnforcerCache);
        this.preEnforcer = preEnforcer;
        this.actorSystem = actorSystem;
        this.enforcementConfig = enforcementConfig;
        thingEnforcerRetriever = PolicyEnforcerRetrieverFactory.create(thingIdCache, policyEnforcerCache);
        policyEnforcerRetriever = new EnforcerRetriever<>(IdentityCache.INSTANCE, policyEnforcerCache);
        policyIdReferencePlaceholderResolver =
                PolicyIdReferencePlaceholderResolver.of(conciergeForwarder(), getAskWithRetryConfig(),
                        context.getScheduler(), context.getExecutor());
<<<<<<< HEAD
        this.liveSignalPub = liveSignalPub;
        this.responseReceiverCache = responseReceiverCache;
=======
        this.creationRestrictionEnforcer = creationRestrictionEnforcer;
>>>>>>> dbe23a74
    }

    @Override
    public CompletionStage<Contextual<WithDittoHeaders>> enforce() {
        return thingEnforcerRetriever.retrieve(entityId(), (enforcerKeyEntry, enforcerEntry) -> {
            try {
                return doEnforce(enforcerKeyEntry, enforcerEntry);
            } catch (final RuntimeException e) {
                return CompletableFuture.failedStage(e);
            }
        });
    }

    private CompletionStage<Contextual<WithDittoHeaders>> doEnforce(
            final Entry<EnforcementCacheKey> enforcerKeyEntry, final Entry<Enforcer> enforcerEntry) {

        if (enforcerEntry.exists()) {
            if (keyEntryForDeletedThing(enforcerKeyEntry)) {
                if (isRetrieveCommandForDeletedThing()) {
                    final EntityId policyId = enforcerKeyEntry.getValueOrThrow().getId();
                    final Contextual<WithDittoHeaders> enforcementResult = enforceThingCommandByPolicyEnforcer(signal(),
                            PolicyId.of(policyId),
                            enforcerEntry.getValueOrThrow());
                    return CompletableFuture.completedFuture(enforcementResult);
                } else {
                    return enforceThingCommandByNonexistentEnforcer(enforcerKeyEntry);
                }
            } else {
                final EntityId policyId = enforcerKeyEntry.getValueOrThrow().getId();
                final Contextual<WithDittoHeaders> enforcementResult = enforceThingCommandByPolicyEnforcer(signal(),
                        PolicyId.of(policyId),
                        enforcerEntry.getValueOrThrow());
                return CompletableFuture.completedFuture(enforcementResult);
            }
        } else {
            return enforceThingCommandByNonexistentEnforcer(enforcerKeyEntry);
        }
    }

    private boolean isRetrieveCommandForDeletedThing() {
        return (signal() instanceof RetrieveThing) && signal().getDittoHeaders().shouldRetrieveDeleted();
    }

    private boolean keyEntryForDeletedThing(final Entry<EnforcementCacheKey> enforcerKeyEntry) {
        return enforcerKeyEntry.exists() && enforcerKeyEntry.getValueOrThrow()
                .getCacheLookupContext()
                .flatMap(EnforcementContext::getPersistenceLifecycle)
                .map(x -> PersistenceLifecycle.DELETED == x)
                .orElse(false);
    }

    /**
     * Authorize a thing command in the absence of an enforcer. This happens when the thing did not exist or when the
     * policy of the thing does not exist.
     *
     * @param enforcerKeyEntry cache entry in the entity ID cache for the enforcer cache key.
     * @return the completionStage of the contextual including message and receiver
     */
    private CompletionStage<Contextual<WithDittoHeaders>> enforceThingCommandByNonexistentEnforcer(
            final Entry<EnforcementCacheKey> enforcerKeyEntry) {

        if (enforcerKeyEntry.exists() && !keyEntryForDeletedThing(enforcerKeyEntry)) {
            // Thing exists but its policy is deleted.
            final var thingId = signal().getEntityId();
            final EntityId policyId = enforcerKeyEntry.getValueOrThrow().getId();
            final DittoRuntimeException error = errorForExistingThingWithDeletedPolicy(signal(), thingId, policyId);
            if (LOGGER.isInfoEnabled()) {
                LOGGER.withCorrelationId(dittoHeaders())
                        .info("Enforcer was not existing for Thing <{}>, responding with: {}", thingId,
                                error.toString());
            }
            throw error;
        } else {
            // Without prior enforcer in cache, enforce CreateThing by self.
            // DO NOT use Contextual.askFuture to handle the ask-steps of a CreateThing command! Otherwise
            // the query- and modify-commands sent immediately after may be processed before the thing is created.
            return enforceCreateThingBySelf()
                    .thenCompose(pair ->
                            handleInitialCreateThing(pair.createThing, pair.enforcer)
                                    .thenApply(create -> create.withReceiver(thingsShardRegion))
                    )
                    .exceptionally(throwable -> {
                        final ThreadSafeDittoLogger l = LOGGER.withCorrelationId(dittoHeaders());

                        final var dittoRuntimeException =
                                DittoRuntimeException.asDittoRuntimeException(throwable, cause -> {
                                    l.warn("Error during thing by itself enforcement - {}: {}",
                                            cause.getClass().getSimpleName(), cause.getMessage());
                                    throw GatewayInternalErrorException.newBuilder()
                                            .cause(cause)
                                            .build();
                                });

                        l.debug("DittoRuntimeException during enforceThingCommandByNonexistentEnforcer - {}: {}",
                                dittoRuntimeException.getClass().getSimpleName(), dittoRuntimeException.getMessage());
                        throw dittoRuntimeException;
                    });
        }
    }

    private static boolean isResponseRequired(final WithDittoHeaders withDittoHeaders) {
        final var dittoHeaders = withDittoHeaders.getDittoHeaders();
        return dittoHeaders.isResponseRequired();
    }

    /**
     * Authorize a thing command by policy enforcer with view restriction for query commands.
     *
     * @param thingCommand the thing command to authorize.
     * @param policyId the ID of the thing's policy.
     * @param enforcer the policy enforcer.
     * @return the contextual including message and receiver
     */
    private Contextual<WithDittoHeaders> enforceThingCommandByPolicyEnforcer(
            final ThingCommand<?> thingCommand, final PolicyId policyId, final Enforcer enforcer) {

        final ThingCommand<?> commandWithReadSubjects = authorizeByPolicyOrThrow(enforcer, thingCommand);

        final Contextual<WithDittoHeaders> result;
        if (commandWithReadSubjects instanceof ThingQueryCommand) {
            final ThingQueryCommand<?> thingQueryCommand = (ThingQueryCommand<?>) commandWithReadSubjects;
            final Instant startTime = Instant.now();
            if (!isResponseRequired(thingQueryCommand)) {
                // drop query command with response-required=false
                result = withMessageToReceiver(null, ActorRef.noSender());
            } else if (thingQueryCommand instanceof RetrieveThing && shouldRetrievePolicyWithThing(thingQueryCommand)) {
                final var retrieveThing = (RetrieveThing) ensureTwinChannel(thingQueryCommand);
                result = withMessageToReceiverViaAskFuture(retrieveThing, sender(), () ->
                        retrieveThingAndPolicy(retrieveThing, policyId, enforcer).thenCompose(response ->
                                doSmartChannelSelection(thingQueryCommand, response, startTime, enforcer))
                );
            } else {
                final var twinCommand = ensureTwinChannel(thingQueryCommand);
                result = withMessageToReceiverViaAskFuture(twinCommand, sender(), () ->
                        askAndBuildJsonView(thingsShardRegion, thingQueryCommand, enforcer,
                                context.getScheduler(), context.getExecutor()).thenCompose(response ->
                                doSmartChannelSelection(thingQueryCommand, response, startTime, enforcer))
                );
            }
        } else if (commandWithReadSubjects.getDittoHeaders().getLiveChannelCondition().isPresent()) {
            throw LiveChannelConditionNotAllowedException.newBuilder()
                    .dittoHeaders(commandWithReadSubjects.getDittoHeaders())
                    .build();
        } else {
            result = forwardToThingsShardRegion(commandWithReadSubjects);
        }
        return result;
    }

    private CompletionStage<ThingQueryCommandResponse<?>> doSmartChannelSelection(final ThingQueryCommand<?> command,
            final ThingQueryCommandResponse<?> response, final Instant startTime, final Enforcer enforcer) {

        final ThingQueryCommandResponse<?> twinResponseWithTwinChannel = setTwinChannel(response);
        final ThingQueryCommandResponse<?> twinResponse = CommandHeaderRestoration.restoreCommandConnectivityHeaders(
                twinResponseWithTwinChannel, command.getDittoHeaders());
        if (!shouldAttemptLiveChannel(command, twinResponse)) {
            return CompletableFuture.completedStage(twinResponse);
        }

        final ThingQueryCommand<?> liveCommand = toLiveCommand(command, enforcer);
        final var pub = liveSignalPub.command();
        final var liveResponseForwarder = startLiveResponseForwarder(liveCommand);
        if (enforcementConfig.shouldDispatchGlobally(liveCommand)) {
            return responseReceiverCache.insertResponseReceiverConflictFreeWithFuture(
                    liveCommand,
                    newCommand -> liveResponseForwarder,
                    (newCommand, forwarder) -> adjustTimeoutAndFilterLiveQueryResponse(this, newCommand,
                            startTime, pub, forwarder, enforcer, getFallbackResponseCaster(liveCommand, twinResponse))
            );
        } else {
            return adjustTimeoutAndFilterLiveQueryResponse(this, liveCommand, startTime, pub, liveResponseForwarder,
                    enforcer, getFallbackResponseCaster(liveCommand, twinResponse));
        }
    }

    private ActorRef startLiveResponseForwarder(final ThingQueryCommand<?> signal) {
        final var pub = liveSignalPub.command();
        final var props = LiveResponseAndAcknowledgementForwarder.props(signal, pub.getPublisher(), sender());
        return actorSystem.actorOf(props);
    }

    private Function<Object, CompletionStage<ThingQueryCommandResponse<?>>> getFallbackResponseCaster(
            final ThingQueryCommand<?> liveCommand, final ThingQueryCommandResponse<?> twinResponse) {

        return response -> {
            if (response instanceof ThingQueryCommandResponse) {
                return CompletableFuture.completedStage(
                        setAdditionalHeaders((ThingQueryCommandResponse<?>) response, liveCommand.getDittoHeaders()));
            } else if (response instanceof ErrorResponse) {
                return CompletableFuture.failedStage(
                        setAdditionalHeaders(((ErrorResponse<?>) response),
                                liveCommand.getDittoHeaders()).getDittoRuntimeException());
            } else if (response instanceof AskException || response instanceof AskTimeoutException) {
                return applyTimeoutStrategy(liveCommand, twinResponse);
            } else {
                final var errorToReport = reportErrorOrResponse(
                        "before building JsonView for live response via smart channel selection",
                        response, null);
                return CompletableFuture.failedStage(errorToReport);
            }
        };
    }

    private static boolean shouldAttemptLiveChannel(final ThingQueryCommand<?> command,
            final ThingQueryCommandResponse<?> twinResponse) {
        return isLiveChannelConditionMatched(command, twinResponse) || isLiveQueryCommandWithTimeoutStrategy(command);
    }

    private static boolean isLiveChannelConditionMatched(final ThingQueryCommand<?> command,
            final ThingQueryCommandResponse<?> twinResponse) {
        return command.getDittoHeaders().getLiveChannelCondition().isPresent() &&
                twinResponse.getDittoHeaders().didLiveChannelConditionMatch();
    }

    static boolean isLiveQueryCommandWithTimeoutStrategy(final Signal<?> command) {
        return command instanceof ThingQueryCommand &&
                command.getDittoHeaders().getLiveChannelTimeoutStrategy().isPresent() &&
                SignalInformationPoint.isChannelLive(command);
    }

    private static <T extends DittoHeadersSettable<?>> T setAdditionalHeaders(final T settable,
            final DittoHeaders commandHeaders) {
        final DittoHeaders dittoHeaders = settable.getDittoHeaders();
        final DittoHeadersSettable<?> theSettable = settable.setDittoHeaders(dittoHeaders
                .toBuilder()
                .putHeaders(getAdditionalLiveResponseHeaders(dittoHeaders))
                .build());
        return (T) CommandHeaderRestoration.restoreCommandConnectivityHeaders(theSettable, commandHeaders);
    }

    private static CompletionStage<ThingQueryCommandResponse<?>> applyTimeoutStrategy(
            final ThingCommand<?> command,
            final ThingQueryCommandResponse<?> twinResponse) {

        if (isTwinFallbackEnabled(twinResponse)) {
            return CompletableFuture.completedStage(twinResponse);
        } else {
            final var timeout = LiveSignalEnforcement.getLiveSignalTimeout(command);
            final GatewayCommandTimeoutException timeoutException = GatewayCommandTimeoutException.newBuilder(timeout)
                    .dittoHeaders(twinResponse.getDittoHeaders()
                            .toBuilder()
                            .channel(TopicPath.Channel.LIVE.getName())
                            .putHeaders(getAdditionalLiveResponseHeaders(twinResponse.getDittoHeaders()))
                            .build())
                    .build();
            final GatewayCommandTimeoutException timeoutExceptionWithConnectivityHeaders =
                    CommandHeaderRestoration.restoreCommandConnectivityHeaders(timeoutException,
                            command.getDittoHeaders());
            return CompletableFuture.failedStage(timeoutExceptionWithConnectivityHeaders);
        }
    }

    private static boolean isTwinFallbackEnabled(final Signal<?> signal) {
        final var liveChannelFallbackStrategy =
                signal.getDittoHeaders().getLiveChannelTimeoutStrategy().orElse(LiveChannelTimeoutStrategy.FAIL);
        return LiveChannelTimeoutStrategy.USE_TWIN == liveChannelFallbackStrategy;
    }

    private static ThingQueryCommand<?> toLiveCommand(final ThingQueryCommand<?> command, final Enforcer enforcer) {
        final ThingQueryCommand<?> withReadSubjects = addEffectedReadSubjectsToThingLiveSignal(command, enforcer);
        return withReadSubjects.setDittoHeaders(withReadSubjects.getDittoHeaders().toBuilder()
                .liveChannelCondition(null)
                .channel(TopicPath.Channel.LIVE.getName())
                .build());
    }

    /**
     * Retrieve a thing and its policy and combine them into a response.
     *
     * @param retrieveThing the retrieve-thing command.
     * @param policyId the ID of the thing's policy.
     * @param enforcer the enforcer for the command.
     * @return always {@code true}.
     */
    private CompletionStage<ThingQueryCommandResponse<?>> retrieveThingAndPolicy(final RetrieveThing retrieveThing,
            final PolicyId policyId, final Enforcer enforcer) {

        final var dittoHeadersWithoutPreconditionHeaders =
                DittoHeaders.newBuilder(retrieveThing.getDittoHeaders())
                        .removePreconditionHeaders()
                        .build();

        final Optional<RetrievePolicy> retrievePolicyOptional = PolicyCommandEnforcement.authorizePolicyCommand(
                RetrievePolicy.of(policyId, dittoHeadersWithoutPreconditionHeaders), PolicyEnforcer.of(enforcer),
                this.creationRestrictionEnforcer);

        if (retrievePolicyOptional.isPresent()) {
            return retrieveThingBeforePolicy(retrieveThing)
                    .thenCompose(retrieveThingResponse -> {
                        if (retrieveThingResponse instanceof RetrieveThingResponse) {
                            final var retrievePolicy = retrievePolicyOptional.get();
                            return retrieveInlinedPolicyForThing(retrieveThing, retrievePolicy)
                                    .thenApply(policyResponse -> {
                                        if (policyResponse.isPresent()) {
                                            final RetrievePolicyResponse filteredPolicyResponse =
                                                    PolicyCommandEnforcement.buildJsonViewForPolicyQueryCommandResponse(
                                                            policyResponse.get(), enforcer);
                                            return reportAggregatedThingAndPolicyResponse(retrieveThing,
                                                    (RetrieveThingResponse) retrieveThingResponse,
                                                    filteredPolicyResponse, enforcer);
                                        } else {
                                            return retrieveThingResponse;
                                        }
                                    });
                        } else {
                            return CompletableFuture.completedFuture(retrieveThingResponse);
                        }
                    });
        } else {
            // sender is not authorized to view the policy, ignore the request to embed policy.
            return askAndBuildJsonView(thingsShardRegion, retrieveThing, enforcer, context.getScheduler(),
                    context.getExecutor());
        }
    }

    /**
     * Retrieve a thing before retrieving its inlined policy. Report errors to sender.
     *
     * @param command the command.
     * @return future response from things-shard-region.
     */
    private CompletionStage<ThingQueryCommandResponse<?>> retrieveThingBeforePolicy(final RetrieveThing command) {
        return ask(thingsShardRegion, command, "retrieving thing before inlined policy", context.getScheduler(),
                context.getExecutor());
    }

    /**
     * Retrieve inlined policy after retrieving a thing. Do not report errors.
     *
     * @param retrieveThing the original command.
     * @param retrievePolicy the command to retrieve the thing's policy.
     * @return future response from policies-shard-region.
     */
    private CompletionStage<Optional<RetrievePolicyResponse>> retrieveInlinedPolicyForThing(
            final RetrieveThing retrieveThing, final RetrievePolicy retrievePolicy) {

        return preEnforcer.apply(retrievePolicy)
                .thenCompose(msg -> AskWithRetry.askWithRetry(policiesShardRegion, msg,
                        getAskWithRetryConfig(), context.getScheduler(), context.getExecutor(),
                        response -> {
                            if (response instanceof RetrievePolicyResponse) {
                                return Optional.of((RetrievePolicyResponse) response);
                            } else {
                                LOGGER.withCorrelationId(getCorrelationIdOrNull(response, retrieveThing))
                                        .info("No authorized response when retrieving inlined policy <{}> for thing <{}>: {}",
                                                retrievePolicy.getEntityId(), retrieveThing.getEntityId(), response);
                                return Optional.<RetrievePolicyResponse>empty();
                            }
                        }
                ).exceptionally(error -> {
                    LOGGER.withCorrelationId(getCorrelationIdOrNull(error, retrieveThing))
                            .error("Retrieving inlined policy after RetrieveThing", error);
                    return Optional.empty();
                }));
    }

    @Nullable
    private static CharSequence getCorrelationIdOrNull(final Object signal, final WithDittoHeaders fallBackSignal) {
        final WithDittoHeaders withDittoHeaders;
        if (isWithDittoHeaders(signal)) {
            withDittoHeaders = (WithDittoHeaders) signal;
        } else {
            withDittoHeaders = fallBackSignal;
        }
        final var dittoHeaders = withDittoHeaders.getDittoHeaders();
        return dittoHeaders.getCorrelationId().orElse(null);
    }

    private static boolean isWithDittoHeaders(final Object o) {
        return o instanceof WithDittoHeaders;
    }

    /**
     * Put thing and policy together as response to the sender.
     *
     * @param retrieveThing the original command.
     * @param thingResponse response from things-shard-region.
     * @param policyResponse response from policies-shard-region.
     * @param enforcer enforcer to build the JSON view.
     */
    private static RetrieveThingResponse reportAggregatedThingAndPolicyResponse(final RetrieveThing retrieveThing,
            final RetrieveThingResponse thingResponse,
            final RetrievePolicyResponse policyResponse,
            final Enforcer enforcer) {

        return reportAggregatedThingAndPolicy(retrieveThing, thingResponse, policyResponse.getPolicy(), enforcer);
    }

    private static RetrieveThingResponse reportAggregatedThingAndPolicy(final RetrieveThing retrieveThing,
            final RetrieveThingResponse retrieveThingResponse,
            final Policy policy,
            final Enforcer enforcer) {

        final RetrieveThingResponse limitedView =
                buildJsonViewForThingQueryCommandResponse(retrieveThingResponse, enforcer);

        final JsonObject inlinedPolicy =
                policy.toInlinedJson(retrieveThing.getImplementedSchemaVersion(), FieldType.notHidden());

        final JsonObject thingWithInlinedPolicy = limitedView.getEntity().asObject().toBuilder()
                .setAll(inlinedPolicy)
                .build();

        return limitedView.setEntity(thingWithInlinedPolicy);
    }

    /**
     * Report timeout of {@code ThingQueryCommand}.
     *
     * @param command the original command.
     * @param askTimeout the timeout exception.
     */
    @Override
    protected DittoRuntimeException handleAskTimeoutForCommand(final ThingCommand<?> command,
            final Throwable askTimeout) {
        LOGGER.withCorrelationId(dittoHeaders()).error("Timeout before building JsonView", askTimeout);
        return ThingUnavailableException.newBuilder(command.getEntityId())
                .dittoHeaders(command.getDittoHeaders())
                .build();
    }

    /**
     * Mixin-private: report thing query response with view on entity restricted by enforcer.
     *
     * @param commandResponse response of query.
     * @param enforcer the enforcer.
     */
    @Override
    protected ThingQueryCommandResponse<?> filterJsonView(final ThingQueryCommandResponse<?> commandResponse,
            final Enforcer enforcer) {
        try {
            return buildJsonViewForThingQueryCommandResponse(commandResponse, enforcer);
        } catch (final RuntimeException e) {
            throw reportError("Error after building JsonView", e);
        }
    }

    /**
     * Query caches again to authorize a {@code CreateThing} command with explicit policy ID and no inline policy.
     *
     * @param command the command.
     * @param policyId the policy ID.
     * @return the completionStage of contextual including message and receiver
     */
    private CompletionStage<Contextual<WithDittoHeaders>> enforceCreateThingForNonexistentThingWithPolicyId(
            final CreateThing command, final PolicyId policyId) {

        final var policyCacheKey = EnforcementCacheKey.of(policyId);
        return policyEnforcerRetriever.retrieve(policyCacheKey, (policyIdEntry, policyEnforcerEntry) -> {
            if (policyEnforcerEntry.exists()) {
                final Contextual<WithDittoHeaders> enforcementResult =
                        enforceThingCommandByPolicyEnforcer(command, policyId, policyEnforcerEntry.getValueOrThrow());
                return CompletableFuture.completedFuture(enforcementResult);
            } else {
                throw errorForExistingThingWithDeletedPolicy(command, command.getEntityId(), policyId);
            }
        });
    }

    /**
     * Limit view on entity of {@code ThingQueryCommandResponse} by enforcer.
     *
     * @param response the response.
     * @param enforcer the enforcer.
     * @return response with view on entity restricted by enforcer.
     */
    static <T extends ThingQueryCommandResponse<T>> T buildJsonViewForThingQueryCommandResponse(
            final ThingQueryCommandResponse<T> response, final Enforcer enforcer) {

        final JsonValue entity = response.getEntity();
        if (entity.isObject()) {
            final JsonObject filteredView =
                    getJsonViewForThingQueryCommandResponse(entity.asObject(), response, enforcer);
            return response.setEntity(filteredView);
        } else {
            return response.setEntity(entity);
        }
    }

    /**
     * Forward a command to things-shard-region.
     *
     * @param command command to forward.
     * @return the contextual including message and receiver
     */
    private Contextual<WithDittoHeaders> forwardToThingsShardRegion(final ThingCommand<?> command) {
        if (command instanceof ThingModifyCommand && ((ThingModifyCommand<?>) command).changesAuthorization()) {
            invalidateThingCaches(command.getEntityId());
        }

        if (NAMESPACE_INSPECTION_LOGGERS.containsKey(command.getEntityId().getNamespace())) {
            final ThreadSafeDittoLogger namespaceLogger = NAMESPACE_INSPECTION_LOGGERS
                    .get(command.getEntityId().getNamespace()).withCorrelationId(command);
            if (command instanceof ThingModifyCommand) {
                final JsonValue value = ((ThingModifyCommand<?>) command).getEntity().orElse(null);
                if (null != value) {
                    final Set<ResourceKey> resourceKeys = calculateLeaves(command.getResourcePath(), value);
                    namespaceLogger.info("Forwarding modify command type <{}> with resourceKeys <{}>",
                            command.getType(),
                            resourceKeys);
                }
            }
            namespaceLogger.debug("Forwarding command type <{}>: <{}>", command.getType(), command);
        }
        return withMessageToReceiver(command, thingsShardRegion);
    }

    /**
     * Whenever a Command changed the authorization, the caches must be invalidated - otherwise a directly following
     * Command targeted for the same entity will probably fail as the enforcer was not yet updated.
     *
     * @param thingId the ID of the Thing to invalidate caches for.
     */
    private void invalidateThingCaches(final ThingId thingId) {
        final var thingCacheKey = EnforcementCacheKey.of(thingId);
        thingIdCache.invalidate(thingCacheKey);
        pubSubMediator().tell(DistPubSubAccess.sendToAll(
                        ConciergeMessagingConstants.ENFORCER_ACTOR_PATH,
                        InvalidateCacheEntry.of(thingCacheKey),
                        true),
                self());
    }

    private void invalidatePolicyCache(final PolicyId policyId) {
        final var policyCacheKey = EnforcementCacheKey.of(policyId);
        policyEnforcerCache.invalidate(policyCacheKey);
        pubSubMediator().tell(DistPubSubAccess.sendToAll(
                        ConciergeMessagingConstants.ENFORCER_ACTOR_PATH,
                        InvalidateCacheEntry.of(policyCacheKey),
                        true),
                self());
    }

    /**
     * Restrict view on a JSON object by enforcer.
     *
     * @param responseEntity the JSON object to restrict view on.
     * @param response the response containing the object.
     * @param enforcer the enforcer.
     * @return JSON object with view restricted by enforcer.
     */
    private static JsonObject getJsonViewForThingQueryCommandResponse(final JsonObject responseEntity,
            final ThingQueryCommandResponse<?> response, final Enforcer enforcer) {


        final var resourceKey = ResourceKey.newInstance(ThingConstants.ENTITY_TYPE, response.getResourcePath());
        final var authorizationContext = response.getDittoHeaders().getAuthorizationContext();

        return enforcer.buildJsonView(resourceKey, responseEntity, authorizationContext,
                THING_QUERY_COMMAND_RESPONSE_ALLOWLIST, Permissions.newInstance(Permission.READ));
    }

    /**
     * Create error for commands to an existing thing whose policy is deleted.
     *
     * @param thingCommand the triggering command.
     * @param thingId ID of the thing.
     * @param policyId ID of the deleted policy.
     * @return an appropriate error.
     */
    private static DittoRuntimeException errorForExistingThingWithDeletedPolicy(final ThingCommand<?> thingCommand,
            final ThingId thingId, final CharSequence policyId) {

        final var message = String.format(
                "The Thing with ID '%s' could not be accessed as its Policy with ID '%s' is not or no longer existing.",
                thingId, policyId);
        final var description = String.format(
                "Recreate/create the Policy with ID '%s' in order to get access to the Thing again.",
                policyId);

        if (thingCommand instanceof ThingModifyCommand) {
            return ThingNotModifiableException.newBuilder(thingId)
                    .message(message)
                    .description(description)
                    .dittoHeaders(thingCommand.getDittoHeaders())
                    .build();
        } else {
            return ThingNotAccessibleException.newBuilder(thingId)
                    .message(message)
                    .description(description)
                    .dittoHeaders(thingCommand.getDittoHeaders())
                    .build();
        }
    }

    /**
     * Create error due to failing to execute a thing-command in the expected way.
     *
     * @param thingCommand the command.
     * @return the error.
     */
    static DittoRuntimeException errorForThingCommand(final ThingCommand<?> thingCommand) {
        final CommandToExceptionRegistry<ThingCommand<?>, DittoRuntimeException> registry =
                thingCommand instanceof ThingModifyCommand
                        ? ThingCommandToModifyExceptionRegistry.getInstance()
                        : ThingCommandToAccessExceptionRegistry.getInstance();
        return registry.exceptionFrom(thingCommand);
    }

    /**
     * Authorize a thing-command by authorization information contained in itself. Only {@code CreateThing} commands are
     * authorized in this manner in the absence of an existing enforcer. {@code ModifyThing} commands are transformed to
     * {@code CreateThing} commands before being processed.
     *
     * @return optionally the authorized command extended by  read subjects.
     */
    private CompletionStage<CreateThingWithEnforcer> enforceCreateThingBySelf() {
        final ThingCommand<?> thingCommand = transformModifyThingToCreateThing(signal());
        if (thingCommand instanceof CreateThing) {
            return replaceInitialPolicyWithCopiedPolicyIfPresent((CreateThing) thingCommand)
                    .thenApply(createThing -> {
                        final Optional<JsonObject> initialPolicyOptional = createThing.getInitialPolicy();
                        return initialPolicyOptional.map(
                                        initialPolicy -> enforceCreateThingByOwnInlinedPolicyOrThrow(createThing,
                                                initialPolicy))
                                .orElseGet(() -> enforceCreateThingByAuthorizationContext(createThing));
                    });
        } else {
            // Other commands cannot be authorized by policy contained in self.
            final DittoRuntimeException error = ThingNotAccessibleException.newBuilder(thingCommand.getEntityId())
                    .dittoHeaders(thingCommand.getDittoHeaders())
                    .build();
            LOGGER.withCorrelationId(dittoHeaders())
                    .info("Enforcer was not existing for Thing <{}> and no auth info was inlined, responding with: {} - {}",
                            thingCommand.getEntityId(), error.getClass().getSimpleName(), error.getMessage());
            throw error;
        }
    }

    private CompletionStage<CreateThing> replaceInitialPolicyWithCopiedPolicyIfPresent(final CreateThing createThing) {
        return getInitialPolicyOrCopiedPolicy(createThing)
                .thenApply(initialPolicyOrCopiedPolicy ->
                        CreateThing.of(createThing.getThing(), initialPolicyOrCopiedPolicy,
                                createThing.getDittoHeaders()));
    }

    private CompletionStage<JsonObject> getInitialPolicyOrCopiedPolicy(final CreateThing createThing) {
        final ThreadSafeDittoLogger l = LOGGER.withCorrelationId(createThing);
        return createThing.getPolicyIdOrPlaceholder()
                .flatMap(ReferencePlaceholder::fromCharSequence)
                .map(referencePlaceholder -> {
                    l.debug("CreateThing command contains a reference placeholder for the policy it wants to copy: {}",
                            referencePlaceholder);
                    final var dittoHeadersWithoutPreconditionHeaders = dittoHeaders().toBuilder()
                            .removePreconditionHeaders()
                            .responseRequired(true)
                            .build();
                    return policyIdReferencePlaceholderResolver.resolve(referencePlaceholder,
                            dittoHeadersWithoutPreconditionHeaders);
                })
                .orElseGet(() -> CompletableFuture.completedFuture(createThing.getPolicyIdOrPlaceholder().orElse(null)))
                .thenCompose(policyId -> {
                    if (policyId != null) {
                        l.debug("CreateThing command wants to use a copy of Policy <{}>", policyId);
                        return retrievePolicyWithEnforcement(PolicyId.of(policyId))
                                .thenApply(policy -> policy.toJson(JsonSchemaVersion.V_2).remove("policyId"));
                    } else {
                        l.debug("CreateThing command did not contain a policy that should be copied.");
                        return CompletableFuture.completedFuture(createThing.getInitialPolicy().orElse(null));
                    }
                });
    }

    private CompletionStage<Policy> retrievePolicyWithEnforcement(final PolicyId policyId) {
        final var adjustedHeaders = dittoHeaders().toBuilder()
                .removePreconditionHeaders()
                .responseRequired(true)
                .build();

        return AskWithRetry.askWithRetry(conciergeForwarder(), RetrievePolicy.of(policyId, adjustedHeaders),
                getAskWithRetryConfig(), context.getScheduler(), context.getExecutor(),
                response -> {
                    if (response instanceof RetrievePolicyResponse) {
                        return ((RetrievePolicyResponse) response).getPolicy();
                    } else if (response instanceof PolicyErrorResponse) {
                        throw ((PolicyErrorResponse) response).getDittoRuntimeException();
                    } else if (response instanceof DittoRuntimeException) {
                        throw (DittoRuntimeException) response;
                    } else {
                        LOGGER.withCorrelationId(adjustedHeaders)
                                .error("Got an unexpected response while retrieving a Policy that should be copied" +
                                        " during Thing creation: {}", response);
                        throw GatewayInternalErrorException.newBuilder().build();
                    }
                });
    }

    private static CreateThingWithEnforcer enforceCreateThingByAuthorizationContext(final CreateThing createThing) {

        // Command without authorization information is authorized by default.
        final var dittoHeaders = createThing.getDittoHeaders();
        final var authorizationContext = dittoHeaders.getAuthorizationContext();
        final Set<AuthorizationSubject> authorizedSubjects = authorizationContext.getFirstAuthorizationSubject()
                .map(Collections::singleton)
                .orElse(Collections.emptySet());
        final Enforcer enforcer = new AuthorizedSubjectsEnforcer(
                AuthorizationContext.newInstance(authorizationContext.getType(), authorizedSubjects));
        final CreateThing command = AbstractEnforcement.addEffectedReadSubjectsToThingSignal(createThing, enforcer);
        return new CreateThingWithEnforcer(command, enforcer);
    }

    private CreateThingWithEnforcer enforceCreateThingByOwnInlinedPolicyOrThrow(final CreateThing createThing,
            final JsonObject inlinedPolicy) {

        final var initialPolicy = getInitialPolicy(createThing, inlinedPolicy);
        final var policiesValidator = PoliciesValidator.newInstance(initialPolicy);
        if (policiesValidator.isValid()) {
            final var initialEnforcer = PolicyEnforcers.defaultEvaluator(initialPolicy);
            return attachEnforcerOrThrow(createThing, initialEnforcer,
                    ThingCommandEnforcement::authorizeByPolicyOrThrow);
        } else {
            throw PolicyInvalidException.newBuilder(MIN_REQUIRED_POLICY_PERMISSIONS, createThing.getEntityId())
                    .dittoHeaders(createThing.getDittoHeaders())
                    .build();
        }
    }

    @SuppressWarnings("java:S1193")
    private Policy getInitialPolicy(final CreateThing createThing, final JsonObject inlinedPolicy) {
        try {
            // Java doesn't permit conversion of this early return into assignment to final variable.
            return PoliciesModelFactory.newPolicy(inlinedPolicy);
        } catch (final JsonRuntimeException | DittoJsonException e) {
            final var thingId = createThing.getEntityId();
            throw PolicyInvalidException.newBuilderForCause(e, thingId)
                    .dittoHeaders(createThing.getDittoHeaders())
                    .build();
        } catch (final DittoRuntimeException e) {
            final var dittoHeaders = createThing.getDittoHeaders();
            // PolicyException is an interface!
            if (e instanceof PolicyException) {
                // user error; no need to log stack trace.
                throw e.setDittoHeaders(dittoHeaders);
            } else {
                throw reportError("Error during creation of inline policy from JSON", e);
            }
        }
    }

    private static CreateThingWithEnforcer attachEnforcerOrThrow(final CreateThing command, final Enforcer enforcer,
            final BiFunction<Enforcer, ThingCommand<CreateThing>, CreateThing> authorization) {

        final CreateThing authorizedCommand = authorization.apply(enforcer, command);
        return new CreateThingWithEnforcer(authorizedCommand, enforcer);
    }

    /**
     * Transform a {@code ModifyThing} command sent to nonexistent thing to {@code CreateThing} command if it is sent to
     * a nonexistent thing.
     *
     * @param receivedCommand the command to transform.
     * @return {@code CreateThing} command containing the same information if the argument is a {@code ModifyThing}
     * command. Otherwise return the command itself.
     */
    private static ThingCommand<?> transformModifyThingToCreateThing(final ThingCommand<?> receivedCommand) {
        if (receivedCommand instanceof ModifyThing) {
            final var modifyThing = (ModifyThing) receivedCommand;
            final JsonObject initialPolicy = modifyThing.getInitialPolicy().orElse(null);
            final String policyIdOrPlaceholder = modifyThing.getPolicyIdOrPlaceholder().orElse(null);
            final var newThing = modifyThing.getThing().toBuilder()
                    .setId(modifyThing.getEntityId())
                    .build();
            return CreateThing.of(newThing, initialPolicy, policyIdOrPlaceholder, modifyThing.getDittoHeaders());
        } else {
            return receivedCommand;
        }
    }

    /**
     * Authorize a thing-command by a policy enforcer.
     *
     * @param <T> type of the thing-command.
     * @param policyEnforcer the policy enforcer.
     * @param command the command to authorize.
     * @return optionally the authorized command extended by read subjects.
     */
    static <T extends ThingCommand<T>> T authorizeByPolicyOrThrow(final Enforcer policyEnforcer,
            final ThingCommand<T> command) {

        final var thingResourceKey = PoliciesResourceType.thingResource(command.getResourcePath());
        final var dittoHeaders = command.getDittoHeaders();
        final var authorizationContext = dittoHeaders.getAuthorizationContext();

        final boolean commandAuthorized;
        if (command instanceof MergeThing) {
            commandAuthorized = enforceMergeThingCommand(policyEnforcer, (MergeThing) command, thingResourceKey,
                    authorizationContext);
        } else if (command instanceof ThingModifyCommand) {
            commandAuthorized = policyEnforcer.hasUnrestrictedPermissions(thingResourceKey, authorizationContext,
                    Permission.WRITE);
        } else {
            commandAuthorized =
                    policyEnforcer.hasPartialPermissions(thingResourceKey, authorizationContext, Permission.READ);
        }

        final var condition = dittoHeaders.getCondition();
        if (!(command instanceof CreateThing) && condition.isPresent()) {
            enforceReadPermissionOnCondition(condition.get(), policyEnforcer, dittoHeaders, () ->
                    ThingConditionFailedException.newBuilderForInsufficientPermission(dittoHeaders).build());
        }
        final var liveChannelCondition = dittoHeaders.getLiveChannelCondition();
        if ((command instanceof ThingQueryCommand) && liveChannelCondition.isPresent()) {
            enforceReadPermissionOnCondition(liveChannelCondition.get(), policyEnforcer, dittoHeaders, () ->
                    ThingConditionFailedException.newBuilderForInsufficientLiveChannelPermission(dittoHeaders).build());
        }

        if (commandAuthorized) {
            return AbstractEnforcement.addEffectedReadSubjectsToThingSignal(command, policyEnforcer);
        } else {
            throw errorForThingCommand(command);
        }
    }

    private static void enforceReadPermissionOnCondition(final String condition,
            final Enforcer policyEnforcer,
            final DittoHeaders dittoHeaders,
            final Supplier<DittoRuntimeException> exceptionSupplier) {

        final var authorizationContext = dittoHeaders.getAuthorizationContext();
        final var rootNode = tryParseRqlCondition(condition, dittoHeaders);
        final var resourceKeys = determineResourceKeys(rootNode, dittoHeaders);

        if (!policyEnforcer.hasUnrestrictedPermissions(resourceKeys, authorizationContext, Permission.READ)) {
            throw exceptionSupplier.get();
        }
    }

    private static RootNode tryParseRqlCondition(final String condition, final DittoHeaders dittoHeaders) {
        try {
            return RqlPredicateParser.getInstance().parse(condition);
        } catch (final ParserException e) {
            throw ThingConditionInvalidException.newBuilder(condition, e.getMessage())
                    .dittoHeaders(dittoHeaders)
                    .build();
        }
    }

    private static Set<ResourceKey> determineResourceKeys(final RootNode rootNode, final DittoHeaders dittoHeaders) {
        final var visitor = FieldNamesPredicateVisitor.getNewInstance();
        visitor.visit(rootNode);
        final var extractedFieldNames = visitor.getFieldNames();

        return extractedFieldNames.stream()
                .map(fieldName -> tryGetResourceKey(fieldName, dittoHeaders))
                .collect(Collectors.toSet());
    }

    private static ResourceKey tryGetResourceKey(final String fieldName, final DittoHeaders dittoHeaders) {
        try {
            return PoliciesResourceType.thingResource(fieldName);
        } catch (final JsonPointerInvalidException e) {
            throw ThingConditionInvalidException.newBuilder(fieldName, e.getDescription().orElse(""))
                    .dittoHeaders(dittoHeaders)
                    .build();
        }
    }

    private static boolean enforceMergeThingCommand(final Enforcer policyEnforcer,
            final MergeThing command, final ResourceKey thingResourceKey,
            final AuthorizationContext authorizationContext) {
        if (policyEnforcer.hasUnrestrictedPermissions(thingResourceKey, authorizationContext, Permission.WRITE)) {
            // unrestricted permissions at thingResourceKey level
            return true;
        } else if (policyEnforcer.hasPartialPermissions(thingResourceKey, authorizationContext, Permission.WRITE)) {
            // in case of partial permissions at thingResourceKey level check all leaves of merge patch for
            // unrestricted permissions
            final Set<ResourceKey> resourceKeys = calculateLeaves(command.getPath(), command.getValue());
            return policyEnforcer.hasUnrestrictedPermissions(resourceKeys, authorizationContext, Permission.WRITE);
        } else {
            // not even partial permission
            return false;
        }
    }

    private static Set<ResourceKey> calculateLeaves(final JsonPointer path, final JsonValue value) {
        if (value.isObject()) {
            return value.asObject().stream()
                    .map(f -> calculateLeaves(path.append(f.getKey().asPointer()), f.getValue()))
                    .reduce(new HashSet<>(), ThingCommandEnforcement::addAll, ThingCommandEnforcement::addAll);
        } else {
            return Set.of(PoliciesResourceType.thingResource(path));
        }
    }

    private static Set<ResourceKey> addAll(final Set<ResourceKey> result, final Set<ResourceKey> toBeAdded) {
        result.addAll(toBeAdded);
        return result;
    }

    /**
     * Check if inlined policy should be retrieved together with the thing.
     *
     * @param command the thing query command.
     * @return whether it is necessary to retrieve the thing's policy.
     */
    private static boolean shouldRetrievePolicyWithThing(final ThingCommand<?> command) {
        final var retrieveThing = (RetrieveThing) command;
        return retrieveThing.getSelectedFields()
                .filter(selector -> selector.getPointers()
                        .stream()
                        .anyMatch(jsonPointer -> jsonPointer.getRoot()
                                .filter(jsonKey -> Policy.INLINED_FIELD_NAME.equals(jsonKey.toString()))
                                .isPresent()))
                .isPresent();
    }

    private CompletionStage<Contextual<WithDittoHeaders>> handleInitialCreateThing(
            final CreateThing createThing, final Enforcer enforcer) {

        final CompletionStage<Contextual<WithDittoHeaders>> result;
        if (shouldCreatePolicyForCreateThing(createThing)) {
            checkForErrorsInCreateThingWithPolicy(createThing);
            result = createThingWithInitialPolicy(createThing, enforcer).thenApply(this::forwardToThingsShardRegion);
        } else if (createThing.getThing().getPolicyEntityId().isPresent()) {
            final var policyId = createThing.getThing()
                    .getPolicyEntityId()
                    .orElseThrow(IllegalStateException::new);
            checkForErrorsInCreateThingWithPolicy(createThing);
            result = enforceCreateThingForNonexistentThingWithPolicyId(createThing, policyId);
        } else {
            // nothing to do with policy, simply forward the command
            result = CompletableFuture.completedFuture(forwardToThingsShardRegion(createThing));
        }
        return result;
    }

    private static boolean shouldCreatePolicyForCreateThing(final CreateThing createThing) {
        return createThing.getInitialPolicy().isPresent() || createThing.getThing().getPolicyEntityId().isEmpty();
    }

    private static void checkForErrorsInCreateThingWithPolicy(final CreateThing command) {
        validatePolicyIdForCreateThing(command);
    }

    private static void validatePolicyIdForCreateThing(final CreateThing createThing) {
        final var thing = createThing.getThing();
        final Optional<String> policyIdOpt = thing.getPolicyEntityId().map(String::valueOf);
        final Optional<String> policyIdInPolicyOpt = createThing.getInitialPolicy()
                .flatMap(jsonObject -> jsonObject.getValue(Thing.JsonFields.POLICY_ID));

        final boolean isValid;
        if (policyIdOpt.isPresent()) {
            isValid = policyIdInPolicyOpt.isEmpty() || policyIdInPolicyOpt.equals(policyIdOpt);
        } else {
            isValid = true;
        }

        if (!isValid) {
            throw PolicyIdNotAllowedException.newBuilder(createThing.getEntityId())
                    .dittoHeaders(createThing.getDittoHeaders())
                    .build();
        }
    }

    private CompletionStage<CreateThing> createThingWithInitialPolicy(final CreateThing createThing,
            final Enforcer enforcer) {

        try {
            final Optional<Policy> policy =
                    getInlinedOrDefaultPolicyForCreateThing(createThing);

            if (policy.isPresent()) {

                final var dittoHeadersForCreatePolicy = DittoHeaders.newBuilder(createThing.getDittoHeaders())
                        .removePreconditionHeaders()
                        .responseRequired(true)
                        .build();

                final var createPolicy = CreatePolicy.of(policy.get(), dittoHeadersForCreatePolicy);
                final Optional<CreatePolicy> authorizedCreatePolicy =
                        PolicyCommandEnforcement.authorizePolicyCommand(createPolicy,
                                PolicyEnforcer.of(enforcer),
                                this.creationRestrictionEnforcer
                        );

                // CreatePolicy is rejected; abort CreateThing.
                return authorizedCreatePolicy
                        .map(cmd -> createPolicyAndThing(cmd, createThing))
                        .orElseThrow(() -> errorForThingCommand(createThing));
            } else {
                // cannot create policy.
                final var thingId = createThing.getEntityId();
                final var message = String.format("The Thing with ID '%s' could not be created with implicit " +
                        "Policy because no authorization subject is present.", thingId);
                throw ThingNotCreatableException.newBuilderForPolicyMissing(thingId, PolicyId.of(thingId))
                        .message(message)
                        .description(() -> null)
                        .dittoHeaders(createThing.getDittoHeaders())
                        .build();
            }
        } catch (final RuntimeException error) {
            throw reportError("error before creating thing with initial policy", error);
        }
    }

    private CompletionStage<CreateThing> createPolicyAndThing(final CreatePolicy createPolicy,
            final CreateThing createThingWithoutPolicyId) {

        final var createThing = CreateThing.of(
                createThingWithoutPolicyId.getThing().setPolicyId(createPolicy.getEntityId()),
                null,
                createThingWithoutPolicyId.getDittoHeaders());

        invalidatePolicyCache(createPolicy.getEntityId());

        return preEnforcer.apply(createPolicy)
                .thenCompose(msg -> AskWithRetry.askWithRetry(policiesShardRegion, msg,
                        getAskWithRetryConfig(), context.getScheduler(), context.getExecutor(),
                        policyResponse -> {
                            handlePolicyResponseForCreateThing(createPolicy, createThing, policyResponse);
                            invalidateThingCaches(createThing.getEntityId());
                            return createThing;
                        })
                )
                .exceptionally(throwable -> {
                    if (throwable instanceof AskTimeoutException) {
                        throw PolicyUnavailableException.newBuilder(createPolicy.getEntityId())
                                .dittoHeaders(createThing.getDittoHeaders())
                                .build();
                    }
                    throw reportErrorOrResponse(String.format("creating initial policy during creation of Thing <%s>",
                            createThing.getEntityId()), null, throwable);
                });
    }

    private void handlePolicyResponseForCreateThing(final CreatePolicy createPolicy, final CreateThing createThing,
            final Object policyResponse) {

        if (!(policyResponse instanceof CreatePolicyResponse)) {
            if (shouldReportInitialPolicyCreationFailure(policyResponse)) {

                throw reportInitialPolicyCreationFailure(createPolicy.getEntityId(), createThing);
            } else if (isAskTimeoutException(policyResponse, null)) {

                throw PolicyUnavailableException.newBuilder(createPolicy.getEntityId())
                        .dittoHeaders(createThing.getDittoHeaders())
                        .build();
            } else {

                final var hint = String.format("creating initial policy during creation of Thing <%s>",
                        createThing.getEntityId());
                throw reportErrorOrResponse(hint, policyResponse, null);
            }
        }
    }

    private static boolean shouldReportInitialPolicyCreationFailure(final Object policyResponse) {
        return policyResponse instanceof PolicyConflictException ||
                policyResponse instanceof PolicyNotAccessibleException ||
                policyResponse instanceof NamespaceBlockedException;
    }

    private static ThingNotCreatableException reportInitialPolicyCreationFailure(final PolicyId policyId,
            final CreateThing command) {

        LOGGER.withCorrelationId(command)
                .info("Failed to create Policy with ID <{}> because it already exists." +
                        " The CreateThing command which would have created a Policy for the Thing with ID <{}>" +
                        " is therefore not handled.", policyId, command.getEntityId());
        return ThingNotCreatableException.newBuilderForPolicyExisting(command.getEntityId(), policyId)
                .dittoHeaders(command.getDittoHeaders())
                .build();
    }

    private static Optional<Policy> getInlinedOrDefaultPolicyForCreateThing(final CreateThing createThing) {
        final Optional<JsonObject> initialPolicy = createThing.getInitialPolicy();
        if (initialPolicy.isPresent()) {
            final JsonObject policyJson = initialPolicy.get();
            final JsonObjectBuilder policyJsonBuilder = policyJson.toBuilder();
            final var thing = createThing.getThing();
            if (thing.getPolicyEntityId().isPresent() || !policyJson.contains(Policy.JsonFields.ID.getPointer())) {
                final String policyId = thing.getPolicyEntityId()
                        .map(String::valueOf)
                        .orElse(createThing.getEntityId().toString());
                policyJsonBuilder.set(Policy.JsonFields.ID, policyId);
            }
            return Optional.of(PoliciesModelFactory.newPolicy(policyJsonBuilder.build()));
        } else {
            return getDefaultPolicy(createThing.getDittoHeaders().getAuthorizationContext(),
                    createThing.getEntityId());
        }
    }

    private static Optional<Policy> getDefaultPolicy(final AuthorizationContext authorizationContext,
            final ThingId thingId) {

        final Optional<Subject> subjectOptional = authorizationContext.getFirstAuthorizationSubject()
                .map(AuthorizationSubject::getId)
                .map(SubjectId::newInstance)
                .map(Subject::newInstance);

        return subjectOptional.map(subject ->
                Policy.newBuilder(PolicyId.of(thingId))
                        .forLabel(DEFAULT_POLICY_ENTRY_LABEL)
                        .setSubject(subject)
                        .setGrantedPermissions(PoliciesResourceType.thingResource("/"),
                                org.eclipse.ditto.things.api.Permission.DEFAULT_THING_PERMISSIONS)
                        .setGrantedPermissions(PoliciesResourceType.policyResource("/"),
                                org.eclipse.ditto.policies.api.Permission.DEFAULT_POLICY_PERMISSIONS)
                        .setGrantedPermissions(PoliciesResourceType.messageResource("/"),
                                org.eclipse.ditto.policies.api.Permission.DEFAULT_POLICY_PERMISSIONS)
                        .build());
    }

    private static ThingQueryCommandResponse<?> setTwinChannel(final ThingQueryCommandResponse<?> response) {
        return response.setDittoHeaders(response.getDittoHeaders()
                .toBuilder()
                .channel(TopicPath.Channel.TWIN.getName())
                .putHeaders(getAdditionalLiveResponseHeaders(response.getDittoHeaders()))
                .build());
    }

    private static ThingQueryCommand<?> ensureTwinChannel(final ThingQueryCommand<?> command) {
        if (SignalInformationPoint.isChannelLive(command)) {
            return command.setDittoHeaders(command.getDittoHeaders()
                    .toBuilder()
                    .channel(TopicPath.Channel.TWIN.getName())
                    .build());
        } else {
            return command;
        }
    }

    private static DittoHeaders getAdditionalLiveResponseHeaders(final DittoHeaders responseHeaders) {
        final var liveChannelConditionMatched = responseHeaders.getOrDefault(
                DittoHeaderDefinition.LIVE_CHANNEL_CONDITION_MATCHED.getKey(), Boolean.TRUE.toString());
        final DittoHeadersBuilder<?, ?> dittoHeadersBuilder = DittoHeaders.newBuilder()
                .putHeader(DittoHeaderDefinition.LIVE_CHANNEL_CONDITION_MATCHED.getKey(), liveChannelConditionMatched)
                .responseRequired(false);
        return dittoHeadersBuilder.build();
    }

    /**
     * A pair of {@code CreateThing} command with {@code Enforcer}.
     */
    private static final class CreateThingWithEnforcer {

        private final CreateThing createThing;
        private final Enforcer enforcer;

        private CreateThingWithEnforcer(final CreateThing createThing, final Enforcer enforcer) {
            this.createThing = createThing;
            this.enforcer = enforcer;
        }

    }

    /**
     * Provides {@link AbstractEnforcement} for commands of type {@link ThingCommand}.
     */
    public static final class Provider implements EnforcementProvider<ThingCommand<?>> {

        private final ActorSystem actorSystem;
        private final ActorRef thingsShardRegion;
        private final ActorRef policiesShardRegion;
        private final Cache<EnforcementCacheKey, Entry<EnforcementCacheKey>> thingIdCache;
        private final Cache<EnforcementCacheKey, Entry<Enforcer>> policyEnforcerCache;
        private final PreEnforcer preEnforcer;
<<<<<<< HEAD
        private final LiveSignalPub liveSignalPub;
        private final ActorSystem actorSystem;
        private final EnforcementConfig enforcementConfig;
        private final ResponseReceiverCache responseReceiverCache;
=======
        private final CreationRestrictionEnforcer creationRestrictionEnforcer;
>>>>>>> dbe23a74

        /**
         * Constructor.
         *
         * @param actorSystem the ActorSystem for e.g. looking up config.
         * @param thingsShardRegion the ActorRef to the Things shard region.
         * @param policiesShardRegion the ActorRef to the Policies shard region.
         * @param thingIdCache the thing-id-cache.
         * @param policyEnforcerCache the policy-enforcer cache.
         * @param preEnforcer pre-enforcer function to block undesirable messages to policies shard region.
<<<<<<< HEAD
         * @param liveSignalPub publisher of live signals.
         * @param actorSystem factory with which to create actors.
         * @param enforcementConfig the enforcement config.
         */
        @SuppressWarnings("NullableProblems")
        public Provider(final ActorRef thingsShardRegion,
=======
         * @param creationRestrictionEnforcer the enforcer for restricting entity creation.
         */
        public Provider(final ActorSystem actorSystem,
                final ActorRef thingsShardRegion,
>>>>>>> dbe23a74
                final ActorRef policiesShardRegion,
                final Cache<EnforcementCacheKey, Entry<EnforcementCacheKey>> thingIdCache,
                final Cache<EnforcementCacheKey, Entry<Enforcer>> policyEnforcerCache,
                @Nullable final PreEnforcer preEnforcer,
<<<<<<< HEAD
                final LiveSignalPub liveSignalPub,
                final ActorSystem actorSystem,
                final EnforcementConfig enforcementConfig) {

            this.thingsShardRegion = checkNotNull(thingsShardRegion, "thingShardRegion");
            this.policiesShardRegion = checkNotNull(policiesShardRegion, "policiesShardRegion");
            this.thingIdCache = checkNotNull(thingIdCache, "thingIdCache");
            this.policyEnforcerCache = checkNotNull(policyEnforcerCache, "policyEnforcerCache");
            this.preEnforcer = Objects.requireNonNullElseGet(preEnforcer, () -> CompletableFuture::completedFuture);
            this.liveSignalPub = checkNotNull(liveSignalPub, "liveSignalPub");
            this.actorSystem = actorSystem;
            this.enforcementConfig = enforcementConfig;
            responseReceiverCache = ResponseReceiverCache.lookup(actorSystem);
=======
                @Nullable final CreationRestrictionEnforcer creationRestrictionEnforcer
        ) {

            this.actorSystem = requireNonNull(actorSystem);
            this.thingsShardRegion = requireNonNull(thingsShardRegion);
            this.policiesShardRegion = requireNonNull(policiesShardRegion);
            this.thingIdCache = requireNonNull(thingIdCache);
            this.policyEnforcerCache = requireNonNull(policyEnforcerCache);
            this.preEnforcer = Objects.requireNonNullElseGet(preEnforcer, () -> CompletableFuture::completedFuture);
            this.creationRestrictionEnforcer = Optional.ofNullable(creationRestrictionEnforcer)
                    .orElse(CreationRestrictionEnforcer.NULL);
>>>>>>> dbe23a74
        }

        @Override
        @SuppressWarnings({"unchecked", "rawtypes", "java:S3740"})
        public Class<ThingCommand<?>> getCommandClass() {
            return (Class) ThingCommand.class;
        }

        @Override
        public boolean isApplicable(final ThingCommand<?> command) {

            // live commands are not applicable for thing command enforcement
            // because they should never be forwarded to things shard region
            return !SignalInformationPoint.isChannelLive(command) || SignalInformationPoint.isChannelSmart(command);
        }

        @Override
        public boolean changesAuthorization(final ThingCommand<?> signal) {
            return signal instanceof ThingModifyCommand && ((ThingModifyCommand<?>) signal).changesAuthorization();
        }

        @Override
        public AbstractEnforcement<ThingCommand<?>> createEnforcement(final Contextual<ThingCommand<?>> context) {
            return new ThingCommandEnforcement(context,
                    actorSystem,
                    thingsShardRegion,
                    policiesShardRegion,
                    thingIdCache,
                    policyEnforcerCache,
                    preEnforcer,
<<<<<<< HEAD
                    liveSignalPub,
                    actorSystem,
                    enforcementConfig,
                    responseReceiverCache);
=======
                    creationRestrictionEnforcer);
>>>>>>> dbe23a74
        }

    }

}<|MERGE_RESOLUTION|>--- conflicted
+++ resolved
@@ -57,13 +57,10 @@
 import org.eclipse.ditto.base.model.signals.commands.exceptions.GatewayCommandTimeoutException;
 import org.eclipse.ditto.base.model.signals.commands.exceptions.GatewayInternalErrorException;
 import org.eclipse.ditto.concierge.api.ConciergeMessagingConstants;
-<<<<<<< HEAD
 import org.eclipse.ditto.concierge.service.actors.LiveResponseAndAcknowledgementForwarder;
 import org.eclipse.ditto.concierge.service.common.EnforcementConfig;
-=======
 import org.eclipse.ditto.concierge.service.common.ConciergeConfig;
 import org.eclipse.ditto.concierge.service.common.DittoConciergeConfig;
->>>>>>> dbe23a74
 import org.eclipse.ditto.concierge.service.enforcement.placeholders.references.PolicyIdReferencePlaceholderResolver;
 import org.eclipse.ditto.concierge.service.enforcement.placeholders.references.ReferencePlaceholder;
 import org.eclipse.ditto.internal.models.signal.CommandHeaderRestoration;
@@ -77,11 +74,8 @@
 import org.eclipse.ditto.internal.utils.cacheloaders.EnforcementContext;
 import org.eclipse.ditto.internal.utils.cacheloaders.PolicyEnforcer;
 import org.eclipse.ditto.internal.utils.cluster.DistPubSubAccess;
-<<<<<<< HEAD
+import org.eclipse.ditto.internal.utils.config.DefaultScopedConfig;
 import org.eclipse.ditto.internal.utils.pubsub.LiveSignalPub;
-=======
-import org.eclipse.ditto.internal.utils.config.DefaultScopedConfig;
->>>>>>> dbe23a74
 import org.eclipse.ditto.json.JsonFactory;
 import org.eclipse.ditto.json.JsonFieldSelector;
 import org.eclipse.ditto.json.JsonObject;
@@ -174,14 +168,11 @@
     private final Cache<EnforcementCacheKey, Entry<Enforcer>> policyEnforcerCache;
     private final PreEnforcer preEnforcer;
     private final PolicyIdReferencePlaceholderResolver policyIdReferencePlaceholderResolver;
-<<<<<<< HEAD
+    private final CreationRestrictionEnforcer creationRestrictionEnforcer;
     private final LiveSignalPub liveSignalPub;
     private final ActorSystem actorSystem;
     private final EnforcementConfig enforcementConfig;
     private final ResponseReceiverCache responseReceiverCache;
-=======
-    private final CreationRestrictionEnforcer creationRestrictionEnforcer;
->>>>>>> dbe23a74
 
     private ThingCommandEnforcement(final Contextual<ThingCommand<?>> data,
             final ActorSystem actorSystem,
@@ -190,20 +181,14 @@
             final Cache<EnforcementCacheKey, Entry<EnforcementCacheKey>> thingIdCache,
             final Cache<EnforcementCacheKey, Entry<Enforcer>> policyEnforcerCache,
             final PreEnforcer preEnforcer,
-<<<<<<< HEAD
+            final CreationRestrictionEnforcer creationRestrictionEnforcer,
             final LiveSignalPub liveSignalPub,
-            final ActorSystem actorSystem,
             final EnforcementConfig enforcementConfig,
             final ResponseReceiverCache responseReceiverCache) {
-=======
-            final CreationRestrictionEnforcer creationRestrictionEnforcer) {
->>>>>>> dbe23a74
 
         super(data, ThingQueryCommandResponse.class);
         this.thingsShardRegion = requireNonNull(thingsShardRegion);
         this.policiesShardRegion = requireNonNull(policiesShardRegion);
-<<<<<<< HEAD
-=======
 
         final ConciergeConfig conciergeConfig = DittoConciergeConfig.of(
                 DefaultScopedConfig.dittoScoped(actorSystem.settings().config())
@@ -215,7 +200,6 @@
                         DittoLoggerFactory.getThreadSafeLogger(ThingCommandEnforcement.class.getName() +
                                 ".namespace." + loggedNamespace)));
 
->>>>>>> dbe23a74
         this.thingIdCache = requireNonNull(thingIdCache);
         this.policyEnforcerCache = requireNonNull(policyEnforcerCache);
         this.preEnforcer = preEnforcer;
@@ -226,12 +210,9 @@
         policyIdReferencePlaceholderResolver =
                 PolicyIdReferencePlaceholderResolver.of(conciergeForwarder(), getAskWithRetryConfig(),
                         context.getScheduler(), context.getExecutor());
-<<<<<<< HEAD
+        this.creationRestrictionEnforcer = creationRestrictionEnforcer;
         this.liveSignalPub = liveSignalPub;
         this.responseReceiverCache = responseReceiverCache;
-=======
-        this.creationRestrictionEnforcer = creationRestrictionEnforcer;
->>>>>>> dbe23a74
     }
 
     @Override
@@ -1390,14 +1371,10 @@
         private final Cache<EnforcementCacheKey, Entry<EnforcementCacheKey>> thingIdCache;
         private final Cache<EnforcementCacheKey, Entry<Enforcer>> policyEnforcerCache;
         private final PreEnforcer preEnforcer;
-<<<<<<< HEAD
+        private final CreationRestrictionEnforcer creationRestrictionEnforcer;
         private final LiveSignalPub liveSignalPub;
-        private final ActorSystem actorSystem;
         private final EnforcementConfig enforcementConfig;
         private final ResponseReceiverCache responseReceiverCache;
-=======
-        private final CreationRestrictionEnforcer creationRestrictionEnforcer;
->>>>>>> dbe23a74
 
         /**
          * Constructor.
@@ -1408,50 +1385,32 @@
          * @param thingIdCache the thing-id-cache.
          * @param policyEnforcerCache the policy-enforcer cache.
          * @param preEnforcer pre-enforcer function to block undesirable messages to policies shard region.
-<<<<<<< HEAD
+         * @param creationRestrictionEnforcer the enforcer for restricting entity creation.
          * @param liveSignalPub publisher of live signals.
-         * @param actorSystem factory with which to create actors.
          * @param enforcementConfig the enforcement config.
          */
         @SuppressWarnings("NullableProblems")
-        public Provider(final ActorRef thingsShardRegion,
-=======
-         * @param creationRestrictionEnforcer the enforcer for restricting entity creation.
-         */
         public Provider(final ActorSystem actorSystem,
                 final ActorRef thingsShardRegion,
->>>>>>> dbe23a74
                 final ActorRef policiesShardRegion,
                 final Cache<EnforcementCacheKey, Entry<EnforcementCacheKey>> thingIdCache,
                 final Cache<EnforcementCacheKey, Entry<Enforcer>> policyEnforcerCache,
                 @Nullable final PreEnforcer preEnforcer,
-<<<<<<< HEAD
+                @Nullable final CreationRestrictionEnforcer creationRestrictionEnforcer,
                 final LiveSignalPub liveSignalPub,
-                final ActorSystem actorSystem,
                 final EnforcementConfig enforcementConfig) {
 
+            this.actorSystem = requireNonNull(actorSystem);
             this.thingsShardRegion = checkNotNull(thingsShardRegion, "thingShardRegion");
             this.policiesShardRegion = checkNotNull(policiesShardRegion, "policiesShardRegion");
             this.thingIdCache = checkNotNull(thingIdCache, "thingIdCache");
             this.policyEnforcerCache = checkNotNull(policyEnforcerCache, "policyEnforcerCache");
             this.preEnforcer = Objects.requireNonNullElseGet(preEnforcer, () -> CompletableFuture::completedFuture);
+            this.creationRestrictionEnforcer = Optional.ofNullable(creationRestrictionEnforcer)
+                    .orElse(CreationRestrictionEnforcer.NULL);
             this.liveSignalPub = checkNotNull(liveSignalPub, "liveSignalPub");
-            this.actorSystem = actorSystem;
             this.enforcementConfig = enforcementConfig;
             responseReceiverCache = ResponseReceiverCache.lookup(actorSystem);
-=======
-                @Nullable final CreationRestrictionEnforcer creationRestrictionEnforcer
-        ) {
-
-            this.actorSystem = requireNonNull(actorSystem);
-            this.thingsShardRegion = requireNonNull(thingsShardRegion);
-            this.policiesShardRegion = requireNonNull(policiesShardRegion);
-            this.thingIdCache = requireNonNull(thingIdCache);
-            this.policyEnforcerCache = requireNonNull(policyEnforcerCache);
-            this.preEnforcer = Objects.requireNonNullElseGet(preEnforcer, () -> CompletableFuture::completedFuture);
-            this.creationRestrictionEnforcer = Optional.ofNullable(creationRestrictionEnforcer)
-                    .orElse(CreationRestrictionEnforcer.NULL);
->>>>>>> dbe23a74
         }
 
         @Override
@@ -1482,14 +1441,10 @@
                     thingIdCache,
                     policyEnforcerCache,
                     preEnforcer,
-<<<<<<< HEAD
+                    creationRestrictionEnforcer,
                     liveSignalPub,
-                    actorSystem,
                     enforcementConfig,
                     responseReceiverCache);
-=======
-                    creationRestrictionEnforcer);
->>>>>>> dbe23a74
         }
 
     }
