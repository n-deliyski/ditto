--- conflicted
+++ resolved
@@ -65,11 +65,7 @@
     @Test
     public void applyReturnsTheSameCommandInstanceWhenEmptyInlinePolicyIsSpecified() {
         final CreateThing commandWithoutInlinePolicy =
-<<<<<<< HEAD
-                CreateThing.of(THING, JsonObject.newBuilder().set("_modified", "bar").build(), DITTO_HEADERS);
-=======
                 CreateThing.of(THING, JsonObject.newBuilder().set("entries", JsonObject.empty()).build(), DITTO_HEADERS);
->>>>>>> dbe23a74
 
         final WithDittoHeaders response = applyBlocking(commandWithoutInlinePolicy);
 
